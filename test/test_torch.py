# -*- coding: utf-8 -*-
# Owner(s): ["module: tests"]

import torch
import torch.utils.data
import numpy as np

import contextlib
import gc
import io
import inspect
import itertools
import math
import random
import re
import copy
import os
import tempfile
import unittest
import warnings
import types
import pickle
import textwrap
import subprocess
import weakref
import sys
from torch.utils.dlpack import from_dlpack, to_dlpack
from torch._six import inf, nan, string_classes
from itertools import product, combinations, permutations
from functools import partial
from torch import multiprocessing as mp
from torch.testing import make_tensor
from torch.testing._internal.common_utils import (
    TestCase, TEST_WITH_ROCM, run_tests,
    IS_WINDOWS, IS_FILESYSTEM_UTF8_ENCODING, NO_MULTIPROCESSING_SPAWN,
    IS_SANDCASTLE, IS_FBCODE, IS_REMOTE_GPU, load_tests, slowTest,
    skipCUDAMemoryLeakCheckIf, BytesIOContext, noarchTest,
    skipIfRocm, skipIfNoSciPy, TemporaryFileName, TemporaryDirectoryName,
    wrapDeterministicFlagAPITest, DeterministicGuard, CudaSyncGuard,
    skipIfNotRegistered, bytes_to_scalar, parametrize)
from multiprocessing.reduction import ForkingPickler
from torch.testing._internal.common_device_type import (
    expectedFailureMeta,
    expectedFailureXLA,
    instantiate_device_type_tests,
    skipCUDAVersionIn,
    onlyCUDA, onlyCPU,
    dtypes, dtypesIfCUDA, dtypesIfCPU, deviceCountAtLeast,
    skipMeta,
    PYTORCH_CUDA_MEMCHECK, largeTensorTest, onlyNativeDeviceTypes,
    expectedAlertNondeterministic, get_all_device_types, skipXLA)
from typing import Tuple
import torch.backends.quantized
import torch.testing._internal.data
from torch.testing._internal.common_cuda import tf32_on_and_off, tf32_is_not_fp32
from torch.testing._internal.common_dtype import (
    get_all_fp_dtypes, get_all_int_dtypes, get_all_math_dtypes, get_all_dtypes, get_all_complex_dtypes
)

# Protects against includes accidentally setting the default dtype
assert torch.get_default_dtype() is torch.float32

# load_tests from torch.testing._internal.common_utils is used to automatically filter tests for
# sharding on sandcastle. This line silences flake warnings
load_tests = load_tests

AMPERE_OR_ROCM = TEST_WITH_ROCM or tf32_is_not_fp32()

@contextlib.contextmanager
def torch_vital_set(value):
    stash = None
    if 'TORCH_VITAL' in os.environ:
        stash = os.environ['TORCH_VITAL']
    os.environ['TORCH_VITAL'] = value
    try:
        yield
    finally:
        if stash:
            os.environ['TORCH_VITAL'] = stash
        else:
            del os.environ['TORCH_VITAL']

# Tests Vital Signs for Torch
# FIXME: document or deprecate whatever this is
class TestBasicVitalSigns(TestCase):
    def test_basic_vitals(self):
        with torch_vital_set(''):
            self.assertFalse(torch.vitals_enabled())
        with torch_vital_set('ON'):
            self.assertTrue(torch.vitals_enabled())

    def test_basic_vitals_read_write(self):
        with torch_vital_set('ON'):
            self.assertTrue(torch.vitals_enabled())
            # This tests the code path of setting a vital
            self.assertTrue(torch.set_vital('Dataloader', 'basic_unit_test', 'TEST_VALUE_STRING'))
            self.assertIn('TEST_VALUE_STRING', torch.read_vitals())
            self.assertIn('CUDA.used', torch.read_vitals())

    def test_dataloader_vitals(self):
        with torch_vital_set('ON'):
            inps = torch.arange(10 * 5, dtype=torch.float32).view(10, 5)
            tgts = torch.arange(10 * 5, dtype=torch.float32).view(10, 5)
            dataset = torch.utils.data.TensorDataset(inps, tgts)
            loader = torch.utils.data.DataLoader(dataset, batch_size=2)
            self.assertIn('Dataloader.enabled\t\t True', torch.read_vitals())

# FIXME: document or deprecate whatever this is
class TestVitalSignsCuda(TestCase):
    @onlyCUDA
    def test_cuda_vitals_gpu_only(self, device):
        with torch_vital_set('ON'):
            self.assertIn('CUDA.used\t\t true', torch.read_vitals())


class TestTorchDeviceType(TestCase):
    exact_dtype = True

    # TODO: move all tensor creation to common ops
    def _rand_shape(self, dim, min_size, max_size):
        shape = []
        for i in range(dim):
            shape.append(random.randint(min_size, max_size))
        return tuple(shape)

    # Validates that mathematical constants are defined properly, as required by
    # the Python Array API (https://data-apis.org/array-api/latest/API_specification/constants.html)
    @onlyCPU
    def test_constants(self, device):
        self.assertIsInstance(torch.e, float)
        self.assertEqual(torch.e, math.e, atol=0, rtol=0)

        self.assertIsInstance(torch.pi, float)
        self.assertEqual(torch.pi, math.pi, atol=0, rtol=0)

        self.assertIsInstance(torch.nan, float)
        self.assertEqual(torch.nan, math.nan, equal_nan=True)

        self.assertIsInstance(torch.inf, float)
        self.assertEqual(torch.inf, math.inf)

    @onlyNativeDeviceTypes
    @dtypes(torch.int8, torch.uint8, torch.int16, torch.int32, torch.int64,
            torch.bool, torch.float32, torch.complex64, torch.float64,
            torch.complex128)
    def test_bytes_to_scalar(self, device, dtype):
        def rand_byte():
            if dtype == torch.bool:
                return torch.randint(0, 2, ()).item()
            else:
                return torch.randint(0, 256, ()).item()

        element_size = torch._utils._element_size(dtype)

        for i in range(10):
            bytes_list = [rand_byte() for _ in range(element_size)]
            scalar = bytes_to_scalar(bytes_list, dtype, device)
            self.assertEqual(scalar.storage()._untyped().tolist(), bytes_list)

    @dtypes(torch.int8, torch.uint8, torch.int16, torch.int32, torch.int64,
            torch.bool, torch.float32, torch.complex64, torch.float64,
            torch.complex128)
    def test_storage(self, device, dtype):
        v = make_tensor((3, 5), dtype=dtype, device=device, low=-9, high=9)
        self.assertEqual(v.storage()[0], v[0][0])
        self.assertEqual(v.storage()[14], v[2][4])
        v_s = v.storage()

        for el_num in range(v.numel()):
            dim0 = el_num // v.size(1)
            dim1 = el_num % v.size(1)
            self.assertEqual(
                v_s[el_num],
                v[dim0][dim1])

        v_s_byte = v.storage()._untyped()
        el_size = v.element_size()

        for el_num in range(v.numel()):
            start = el_num * el_size
            end = start + el_size
            dim0 = el_num // v.size(1)
            dim1 = el_num % v.size(1)
            self.assertEqual(
                bytes_to_scalar(v_s_byte[start:end], dtype, device),
                v[dim0][dim1])

    @onlyNativeDeviceTypes
    @dtypes(torch.int8, torch.uint8, torch.int16, torch.int32, torch.int64,
            torch.bool, torch.float32, torch.complex64, torch.float64,
            torch.complex128, torch.quint8, torch.qint8, torch.qint32,
            torch.quint4x2)
    def test_storage_setitem(self, device, dtype):
        # Skip quantized dtypes for CUDA, since they're not supported
        if torch.device(device).type == 'cuda':
            if dtype in [torch.quint8, torch.qint8, torch.qint32, torch.quint4x2]:
                return

        storage_type_name = torch.storage._dtype_to_storage_type_map()[dtype]
        if torch.device(device).type == 'cuda':
            storage_type = eval('torch.cuda.' + storage_type_name)
        else:
            storage_type = eval('torch.' + storage_type_name)

        N = 10

        s = storage_type(N)
        s[:] = 0
        l = [0] * N
        self.assertEqual(s, storage_type(l))

        for i in range(N):
            s[i] = i
            l[i] = i

        self.assertEqual(s, storage_type(l))

        l[2:7] = [1] * 5
        s[2:7] = 1
        self.assertEqual(s, storage_type(l))

    @onlyNativeDeviceTypes
    @dtypes(*get_all_dtypes())
    def test_tensor_from_storage(self, device, dtype):
        a = make_tensor((4, 5, 3), dtype=dtype, device=device, low=-9, high=9)
        a_s = a.storage()
        b = torch.tensor(a_s, device=device, dtype=dtype).reshape(a.size())
        self.assertEqual(a, b)
        c = torch.tensor(a_s._untyped(), device=device, dtype=dtype).reshape(a.size())
        self.assertEqual(a, c)

        for error_dtype in get_all_dtypes():
            if error_dtype == dtype:
                continue
            with self.assertRaisesRegex(RuntimeError, r'Expected a Storage of type'):
                error_storage = a.to(error_dtype).storage()
                torch.tensor(error_storage, device=device, dtype=dtype)

    @onlyNativeDeviceTypes
    @dtypes(*get_all_dtypes())
    def test_set_storage(self, device, dtype):
        a = make_tensor((4, 5, 3), dtype=dtype, device=device, low=-9, high=9)
        a_s = a.storage()
        b = torch.tensor([], device=device, dtype=dtype).set_(a_s).reshape(a.size())
        self.assertEqual(a, b)
        c = torch.tensor([], device=device, dtype=dtype).set_(a_s._untyped()).reshape(a.size())
        self.assertEqual(a, c)

        for error_dtype in get_all_dtypes():
            if error_dtype == dtype:
                continue
            with self.assertRaisesRegex(RuntimeError, r'Expected a Storage of type'):
                error_storage = a.to(error_dtype).storage()
                b = torch.tensor([], device=device, dtype=dtype).set_(error_storage)

    @dtypes(torch.float32, torch.complex64)
    def test_deepcopy(self, device, dtype):
        from copy import deepcopy
        a = torch.randn(5, 5, dtype=dtype, device=device)
        b = torch.randn(5, 5, dtype=dtype, device=device)
        c = a.view(25)
        q = [a, [a.storage(), b.storage()], b, c]
        w = deepcopy(q)
        self.assertEqual(w[0], q[0], atol=0, rtol=0)
        self.assertEqual(w[1][0], q[1][0], atol=0, rtol=0)
        self.assertEqual(w[1][1], q[1][1], atol=0, rtol=0)
        self.assertEqual(w[1], q[1], atol=0, rtol=0)
        self.assertEqual(w[2], q[2], atol=0, rtol=0)

        # Check that deepcopy preserves sharing
        w[0].add_(1)
        for i in range(a.numel()):
            self.assertEqual(w[1][0][i], q[1][0][i] + 1)
        self.assertEqual(w[3], c + 1)
        w[2].sub_(1)
        for i in range(a.numel()):
            self.assertEqual(w[1][1][i], q[1][1][i] - 1)

        # Check that deepcopy preserves attributes
        a.foo = 3
        self.assertEqual(deepcopy(a).foo, 3)

    @dtypes(torch.float32, torch.complex64)
    def test_deepcopy_scalar(self, device, dtype):
        from copy import deepcopy
        a = torch.tensor(5, dtype=dtype, device=device)
        self.assertEqual(a.size(), deepcopy(a).size())
        self.assertEqual(a, deepcopy(a))

    def check_internal_mem_overlap(self, inplace_op, num_inputs,
                                   dtype, device,
                                   expected_failure=False):
        if isinstance(inplace_op, str):
            inplace_op = getattr(torch.Tensor, inplace_op)
        input = torch.randn(1, dtype=dtype, device=device).expand(3, 3)
        inputs = [input] + [torch.randn_like(input)
                            for i in range(num_inputs - 1)]
        if not expected_failure:
            with self.assertRaisesRegex(RuntimeError, 'single memory location'):
                inplace_op(*inputs)
        else:
            with self.assertRaises(AssertionError):
                with self.assertRaisesRegex(RuntimeError, 'single memory location'):
                    inplace_op(*inputs)

    def unary_check_input_output_mem_overlap(self, data, sz, op,
                                             expected_failure=False):

        def _test(op, output, input):
            output_exp = torch.empty_like(output)
            op(input, out=output_exp)
            self.assertEqual(op(input, out=output), output_exp, msg=op.__name__)

        # output is identical to input:
        _test(op, output=data[0:sz], input=data[0:sz])
        # output and input are independent:
        _test(op, output=data[0:sz], input=data[sz:2 * sz])
        # output partially overlaps with input:
        if not expected_failure:
            with self.assertRaisesRegex(RuntimeError, 'unsupported operation'):
                _test(op, data[0:sz], data[1:sz + 1])
        else:
            with self.assertRaises(AssertionError):
                with self.assertRaisesRegex(RuntimeError, 'unsupported operation'):
                    _test(op, data[0:sz], data[1:sz + 1])
        # output is transpose of input:
        length = int(math.sqrt(sz))
        input = data[:length**2].view([length, length])
        out = input.t()
        if not expected_failure:
            with self.assertRaisesRegex(RuntimeError, 'unsupported operation'):
                _test(op, out, input)
        else:
            with self.assertRaises(AssertionError):
                with self.assertRaisesRegex(RuntimeError, 'unsupported operation'):
                    _test(op, out, input)

    def ternary_check_input_output_mem_overlap(self, op, device,
                                               expected_failure=False):
        sz = 9
        data = torch.randn(2 * sz, device=device)
        other1 = torch.randn(sz, device=device)
        other2 = torch.randn(sz, device=device)

        self.unary_check_input_output_mem_overlap(
            data, sz, lambda input, out:
                op(input, other1.view(input.shape), other2.view(input.shape), out=out),
            expected_failure=expected_failure)

        self.unary_check_input_output_mem_overlap(
            data, sz, lambda input, out:
                op(other1.view(input.shape), input, other2.view(input.shape), out=out),
            expected_failure=expected_failure)

        self.unary_check_input_output_mem_overlap(
            data, sz, lambda input, out:
                op(other1.view(input.shape), other2.view(input.shape), input, out=out),
            expected_failure=expected_failure)

    def _select_broadcastable_dims(self, dims_full=None):
        # select full dimensionality
        if dims_full is None:
            dims_full = []
            ndims = random.randint(1, 4)
            dims_full = [random.randint(1, 8) for _ in range(ndims)]
        else:
            ndims = len(dims_full)

        # select actual dimensions for ops:
        # larger: full ndims, individual sizes may be reduced
        # smaller: possibly reduced ndims, sizes may be reduced
        smaller_ndims = random.randint(1, ndims)
        dims_small = []
        dims_large = []
        for i in range(ndims - 1, -1, -1):
            j = random.randint(1, 3)
            if j == 1:  # no reduced singleton dimension
                ds = dims_full[i]
                dl = dims_full[i]
            elif j == 2:  # larger may have reduced singleton dimension
                ds = dims_full[i]
                dl = 1 if len(dims_small) < smaller_ndims else dims_full[i]
            elif j == 3:  # smaller may have reduced singleton dimension
                ds = 1
                dl = dims_full[i]
            dims_large = [dl] + dims_large
            if len(dims_small) < smaller_ndims:
                dims_small = [ds] + dims_small
        return (dims_small, dims_large, dims_full)

    # collected tests of ops that used scalar_check in Declarations.cwrap for
    # correctness
    def test_scalar_check(self, device):
        zero_d = torch.randn((), device=device)
        one_d = torch.randn((1,), device=device)

        # remainder
        self.assertEqual((), torch.remainder(zero_d, zero_d).shape)
        self.assertEqual((), torch.remainder(zero_d, 2).shape)
        self.assertEqual((1,), torch.remainder(zero_d, one_d).shape)
        self.assertEqual((1,), torch.remainder(one_d, zero_d).shape)

        # fmod
        self.assertEqual((), torch.fmod(zero_d, zero_d).shape)
        self.assertEqual((), torch.fmod(zero_d, 2).shape)
        self.assertEqual((1,), torch.fmod(zero_d, one_d).shape)
        self.assertEqual((1,), torch.fmod(one_d, zero_d).shape)

        # exp, cos, cosh, tan, atan, tanh, erf, erfc, reciprocal
        self.assertEqual((), torch.exp(zero_d).shape)
        self.assertEqual((), torch.cos(zero_d).shape)
        self.assertEqual((), torch.cosh(zero_d).shape)
        self.assertEqual((), torch.tan(zero_d).shape)
        self.assertEqual((), torch.atan(zero_d).shape)
        self.assertEqual((), torch.acosh(zero_d).shape)
        self.assertEqual((), torch.asinh(zero_d).shape)
        self.assertEqual((), torch.atanh(zero_d).shape)
        self.assertEqual((), torch.tanh(zero_d).shape)
        self.assertEqual((), torch.erf(zero_d).shape)
        self.assertEqual((), torch.erfc(zero_d).shape)
        self.assertEqual((), torch.reciprocal(zero_d).shape)
        self.assertEqual((1,), torch.exp(one_d).shape)
        self.assertEqual((1,), torch.cos(one_d).shape)
        self.assertEqual((1,), torch.cosh(one_d).shape)
        self.assertEqual((1,), torch.tan(one_d).shape)
        self.assertEqual((1,), torch.atan(one_d).shape)
        self.assertEqual((1,), torch.acosh(one_d).shape)
        self.assertEqual((1,), torch.asinh(one_d).shape)
        self.assertEqual((1,), torch.atanh(one_d).shape)
        self.assertEqual((1,), torch.tanh(one_d).shape)
        self.assertEqual((1,), torch.erf(one_d).shape)
        self.assertEqual((1,), torch.erfc(one_d).shape)
        self.assertEqual((1,), torch.reciprocal(one_d).shape)

        # clamp
        self.assertEqual((), torch.clamp(zero_d, min=0, max=1).shape)
        self.assertEqual((), torch.clamp(zero_d, min=0).shape)
        self.assertEqual((), torch.clamp(zero_d, max=1).shape)
        self.assertEqual((1,), torch.clamp(one_d, min=0, max=1).shape)
        self.assertEqual((1,), torch.clamp(one_d, min=0).shape)
        self.assertEqual((1,), torch.clamp(one_d, max=1).shape)

        # cumsum, cumprod, cummax, cummin
        self.assertEqual((), torch.logcumsumexp(zero_d, 0).shape)
        self.assertEqual((), torch.cumsum(zero_d, 0).shape)
        self.assertEqual((), torch.cumprod(zero_d, 0).shape)
        self.assertEqual((), torch.cummax(zero_d, 0)[0].shape)
        self.assertEqual((), torch.cummin(zero_d, 0)[0].shape)

        # renorm
        self.assertRaises(RuntimeError, lambda: torch.renorm(zero_d, 0.5, 0, 1.0))

        # sort, topk
        self.assertEqual([(), ()], [x.shape for x in torch.sort(zero_d, 0, False)])
        self.assertEqual([(), ()], [x.shape for x in torch.sort(zero_d, 0, True)])
        self.assertEqual([(), ()], [x.shape for x in torch.topk(zero_d, 1, 0, False)])
        self.assertEqual([(), ()], [x.shape for x in torch.topk(zero_d, 1, 0, True)])

        # lstsq (gels)
        self.assertRaises(RuntimeError, lambda: torch.lstsq(zero_d, zero_d))

        # eig
        self.assertRaises(RuntimeError, lambda: torch.eig(zero_d, False))
        self.assertRaises(RuntimeError, lambda: torch.eig(zero_d, True))

        # this is only implemented on cpu
        if (torch.device(device).type == 'cpu'):
            self.assertRaises(RuntimeError, lambda: torch.ormqr(zero_d, zero_d, zero_d))

        # max, min
        self.assertEqual((), torch.max(zero_d, zero_d).shape)
        self.assertEqual((1,), torch.max(one_d, zero_d).shape)
        self.assertEqual((1,), torch.max(zero_d, one_d).shape)
        self.assertEqual((), torch.min(zero_d, zero_d).shape)
        self.assertEqual((1,), torch.min(one_d, zero_d).shape)
        self.assertEqual((1,), torch.min(zero_d, one_d).shape)

        # diag
        self.assertRaises(RuntimeError, lambda: torch.diag(zero_d))

        zero_d_int = torch.tensor(1, device=device)
        one_d_int = torch.tensor([1], device=device)

        # lshift, rshift
        self.assertEqual((), (zero_d_int >> zero_d_int).shape)
        self.assertEqual((), (zero_d_int >> 1).shape)
        self.assertEqual((1,), (one_d_int >> zero_d_int).shape)
        self.assertEqual((1,), (zero_d_int >> one_d_int).shape)
        self.assertEqual((1,), (one_d_int >> 1).shape)

        self.assertEqual((), (zero_d_int << zero_d_int).shape)
        self.assertEqual((), (zero_d_int << 1).shape)
        self.assertEqual((1,), (one_d_int << zero_d_int).shape)
        self.assertEqual((1,), (zero_d_int << one_d_int).shape)
        self.assertEqual((1,), (one_d_int << 1).shape)

        # or
        self.assertEqual((), (zero_d_int | zero_d_int).shape)
        self.assertEqual((), (zero_d_int | 1).shape)
        self.assertEqual((1,), (one_d_int | zero_d_int).shape)
        self.assertEqual((1,), (zero_d_int | one_d_int).shape)
        self.assertEqual((1,), (one_d_int | 1).shape)

        # and
        self.assertEqual((), (zero_d_int & zero_d_int).shape)
        self.assertEqual((), (zero_d_int & 1).shape)
        self.assertEqual((1,), (one_d_int & zero_d_int).shape)
        self.assertEqual((1,), (zero_d_int & one_d_int).shape)
        self.assertEqual((1,), (one_d_int & 1).shape)

        # clone
        self.assertEqual((), zero_d.clone().shape)

        zero_d_bool = torch.tensor(True, device=device)
        one_d_bool = torch.tensor([True], device=device)

        # masked_select
        self.assertEqual((1,), torch.masked_select(zero_d_bool, zero_d_bool).shape)
        self.assertEqual((1,), torch.masked_select(zero_d_bool, one_d_bool).shape)
        self.assertEqual((1,), torch.masked_select(one_d_bool, zero_d_bool).shape)

        zero_d_uint8 = torch.tensor(1, dtype=torch.uint8, device=device)
        one_d_uint8 = torch.tensor([1], dtype=torch.uint8, device=device)

        with warnings.catch_warnings():
            warnings.simplefilter("ignore")
            self.assertEqual((1,), torch.masked_select(zero_d_uint8, zero_d_uint8).shape)
            self.assertEqual((1,), torch.masked_select(zero_d_uint8, one_d_uint8).shape)
            self.assertEqual((1,), torch.masked_select(one_d_uint8, zero_d_uint8).shape)

        # mode
        self.assertEqual([(), ()], [x.shape for x in torch.mode(zero_d, dim=0, keepdim=True)])
        self.assertEqual([(), ()], [x.shape for x in torch.mode(zero_d, dim=0, keepdim=False)])
        self.assertEqual([(1,), (1,)], [x.shape for x in torch.mode(one_d, dim=0, keepdim=True)])
        self.assertEqual([(), ()], [x.shape for x in torch.mode(one_d, dim=0, keepdim=False)])

        # max
        self.assertEqual([(), ()], [x.shape for x in torch.max(zero_d, dim=0, keepdim=True)])
        self.assertEqual([(), ()], [x.shape for x in torch.max(zero_d, dim=0, keepdim=False)])
        self.assertEqual([(1,), (1,)], [x.shape for x in torch.max(one_d, dim=0, keepdim=True)])
        self.assertEqual([(), ()], [x.shape for x in torch.max(one_d, dim=0, keepdim=False)])

        # amax
        self.assertEqual((), torch.amax(zero_d, dim=0, keepdim=True).shape)
        self.assertEqual((), torch.amax(zero_d, dim=0, keepdim=False).shape)
        self.assertEqual((1,), torch.amax(one_d, dim=0, keepdim=True).shape)
        self.assertEqual((), torch.amax(one_d, dim=0, keepdim=False).shape)

        # min
        self.assertEqual([(), ()], [x.shape for x in torch.min(zero_d, dim=0, keepdim=True)])
        self.assertEqual([(), ()], [x.shape for x in torch.min(zero_d, dim=0, keepdim=False)])
        self.assertEqual([(1,), (1,)], [x.shape for x in torch.min(one_d, dim=0, keepdim=True)])
        self.assertEqual([(), ()], [x.shape for x in torch.min(one_d, dim=0, keepdim=False)])

        # amin
        self.assertEqual((), torch.amin(zero_d, dim=0, keepdim=True).shape)
        self.assertEqual((), torch.amin(zero_d, dim=0, keepdim=False).shape)
        self.assertEqual((1,), torch.amin(one_d, dim=0, keepdim=True).shape)
        self.assertEqual((), torch.amin(one_d, dim=0, keepdim=False).shape)

        # set_
        zero_d_clone = zero_d.clone()
        one_d_clone = one_d.clone()
        self.assertEqual((), zero_d_clone.set_(one_d.storage(), 0, (), ()).shape)
        self.assertEqual((1,), zero_d_clone.set_(one_d.storage(), 0, (1,), (1,)).shape)
        self.assertEqual((), one_d_clone.set_(one_d.storage(), 0, (), ()).shape)
        self.assertEqual((1,), one_d_clone.set_(one_d.storage(), 0, (1,), (1,)).shape)

        self.assertEqual((), zero_d.clone().set_(zero_d).shape)
        self.assertEqual((), one_d.clone().set_(zero_d).shape)
        self.assertEqual((1,), zero_d.clone().set_(one_d).shape)
        self.assertEqual((1,), one_d.clone().set_(one_d).shape)

        # take
        self.assertEqual((), torch.randn((2, 3), device=device).take(zero_d_int).shape)
        self.assertEqual((1,), torch.randn((2, 3), device=device).take(one_d_int).shape)

        # gather
        self.assertEqual((), torch.gather(zero_d, 0, torch.zeros((), dtype=torch.int64, device=device)).shape)
        self.assertEqual((1,), torch.gather(zero_d, 0, torch.zeros((1,), dtype=torch.int64, device=device)).shape)
        self.assertEqual((), torch.gather(one_d, 0, torch.zeros((), dtype=torch.int64, device=device)).shape)
        self.assertEqual((1,), torch.gather(one_d, 0, torch.zeros((1,), dtype=torch.int64, device=device)).shape)

        # normal
        # std must be >= 0
        zero_d_ge_0 = torch.rand((), device=device)
        # documentation says out shape matches shape of mean
        self.assertEqual((), torch.normal(zero_d, zero_d_ge_0).shape)
        self.assertEqual((1,), torch.normal(one_d, zero_d_ge_0).shape)
        self.assertEqual((), torch.normal(1, zero_d_ge_0).shape)
        self.assertEqual((), torch.normal(zero_d, 1).shape)
        self.assertEqual((1,), torch.normal(one_d, 1).shape)
        # TODO: this behavior differs on CPU and GPU, see https://github.com/pytorch/pytorch/issues/30480.
        # self.assertEqual((), torch.normal(zero_d, one_d).shape)
        # self.assertEqual((), torch.normal(1, one_d).shape)

        # convolutions.  Yes, we are testing nn.functional here; seems justified
        # given its similar to the other tests
        w = torch.randn(2, 1, 3, 3, device=device).div_(2).requires_grad_()
        self.assertRaises(RuntimeError, lambda: torch.nn.functional.conv2d(zero_d, w, groups=1))
        self.assertRaises(RuntimeError, lambda: torch.nn.functional.conv2d(zero_d, w, groups=2))

        # nll_loss -- verify input can't be 0-dimensional.
        self.assertRaises(ValueError, lambda: torch.nn.functional.nll_loss(zero_d, zero_d, reduction='none'))
        self.assertRaises(ValueError, lambda: torch.nn.functional.nll_loss(zero_d, one_d, reduction='none'))
        # verify output is 0-dimensional when reduction != 'none'
        for (input, target) in ((torch.randn(1, 1, device=device), torch.tensor([0], device=device)),
                                (torch.randn(1, 1, 1, 1, device=device), torch.tensor([[[0]]], device=device))):
            self.assertEqual((), torch.nn.functional.nll_loss(input, target, reduction='mean').shape)
            self.assertEqual((), torch.nn.functional.nll_loss(input, target, reduction='sum').shape)

        # multilabel_margin_loss
        for input in (zero_d, one_d, torch.randn(1, 1, device=device)):
            for target in (torch.tensor(0, device=device), torch.tensor([0], device=device), torch.tensor([[0]], device=device)):
                if (input.dim() <= 1 and target.dim() <= 1) or (input.dim() == 2 and target.dim() == 2):
                    output_shape = (target.shape[0],) if target.dim() == 2 else ()
                    self.assertEqual(output_shape,
                                     torch.nn.functional.multilabel_margin_loss(input, target, reduction='none').shape)
                    self.assertEqual((), torch.nn.functional.multilabel_margin_loss(input, target, reduction='mean').shape)
                    self.assertEqual((), torch.nn.functional.multilabel_margin_loss(input, target, reduction='sum').shape)
                else:
                    self.assertRaises(RuntimeError,
                                      lambda: torch.nn.functional.multilabel_margin_loss(input, target, reduction='none'))
                    self.assertRaises(RuntimeError,
                                      lambda: torch.nn.functional.multilabel_margin_loss(input, target, reduction='mean'))
                    self.assertRaises(RuntimeError,
                                      lambda: torch.nn.functional.multilabel_margin_loss(input, target, reduction='sum'))

        # multi_margin_loss
        for input in (zero_d, one_d, torch.randn(1, 1, device=device)):
            for target in (torch.tensor(0, device=device), torch.tensor([0], device=device)):
                self.assertEqual(target.shape, torch.nn.functional.multi_margin_loss(input, target, reduction='none').shape)
                self.assertEqual((), torch.nn.functional.multi_margin_loss(input, target, reduction='mean').shape)
                self.assertEqual((), torch.nn.functional.multi_margin_loss(input, target, reduction='sum').shape)

    # Uses mismatched arange out size to trigger a warning
    def test_cpp_warnings_have_python_context(self, device):
        # Creates long string in advance to avoid a too-long Python line
        s = ".+Triggered internally at.+RangeFactories.+"

        def cpp_warn_fn():
            out = torch.empty((5,))
            torch.arange(0, 3, out=out)
            return out

        # Checks eager-mode cpp warning
        with warnings.catch_warnings(record=True) as w:
            cpp_warn_fn()
            frameinfo = inspect.getframeinfo(inspect.currentframe())
            warning = w[0]

            # Checks for cpp context in the warning message
            self.assertTrue(re.search(s, str(warning.message)) is not None)

            # Checks the Python features of the warning
            # Note: the eager mode warning refers to the line in the function
            # that throws the warning.
            self.assertEqual(frameinfo.lineno - 6, warning.lineno)
            self.assertEqual(len(w), 1)

        # Checks jitted cpp warning
        with warnings.catch_warnings(record=True) as w:
            scripted_cpp_warn_fn = torch.jit.script(cpp_warn_fn)
            scripted_cpp_warn_fn()
            warning = w[0]

            # Checks for cpp context in the warning message
            self.assertTrue(re.search(s, str(warning.message)) is not None)

            # Checks the Python features of the warning
            # Note: the jitted warning's lineno refers to the call to the jitted
            # function, which in our test suite has a layer of indirection
            # that makes checking the Python lineno fragile
            self.assertEqual(len(w), 1)

        # Checks jitted Python warning
        def warn_fn():
            warnings.warn("Warning!")

        # The jit mimics an eager-mode Python warning in this case
        with warnings.catch_warnings(record=True) as w:
            scripted_warn_fn = torch.jit.script(warn_fn)
            scripted_warn_fn()
            frameinfo = inspect.getframeinfo(inspect.currentframe())
            warning = w[0]

            self.assertTrue(re.search('Warning!', str(warning.message)) is not None)

            # Checks the Python features of the warning
            self.assertEqual(frameinfo.lineno - 6, warning.lineno)
            self.assertEqual(len(w), 1)

    # FIXME: move to test_testing
    @onlyCPU
    def test_warn_always_caught(self, device):
        # Check that we can catch a TORCH_WARN_ONCE warning twice
        # since assertWarnsOnceRegex uses set_warn_always(True) which changes
        # TORCH_WARN_ONCE to TORCH_WARN
        a = np.arange(10)
        a.flags.writeable = False
        with self.assertWarnsOnceRegex(UserWarning, '.*non-writable.*'):
            torch.from_numpy(a)

        # OK, got it once, now try again
        with self.assertWarnsOnceRegex(UserWarning, '.*non-writable.*'):
            torch.from_numpy(a)

        # Make sure emitting two warnings will pass the assertWarnsOnceRegex
        # context manager
        with self.assertWarnsOnceRegex(UserWarning, '.*non-writable.*'):
            torch.from_numpy(a)
            torch.from_numpy(a)

    # TODO: this test should be in test_nn.py
    def test_conv_transposed_backward_agnostic_to_memory_format(self, device):
        in_channels = 64
        out_channels = 128
        scale_factor = 8
        batch_size = 8
        length = 16

        conv = torch.nn.ConvTranspose1d(
            in_channels, out_channels, kernel_size=scale_factor * 2, stride=scale_factor).to(device)
        layer_norm = torch.nn.LayerNorm(out_channels).to(device)

        input_ = torch.randn(batch_size, in_channels, length).to(device).contiguous()
        input_ = conv(input_).contiguous()
        input_ = layer_norm(input_.transpose(1, 2).contiguous()).contiguous()
        input_.sum().backward()

        # 3d
        conv = torch.nn.ConvTranspose3d(3, 3, kernel_size=3).to(device)
        input = torch.randn(batch_size, 3, length, length, length, device=device)
        out = conv(input)
        out.backward(torch.ones_like(out).transpose(-2, -1))

    # TODO: this test should be in test_nn.py
    @onlyCUDA
    @largeTensorTest('12GB')
    def test_conv_transposed_large(self, device):
        # ConvTranspose3d works for large input tensors (gh-32866)
        in_channels = 64
        out_channels = 128
        kernel_size = 5

        conv = torch.nn.ConvTranspose3d(
            in_channels, out_channels, kernel_size=kernel_size,
            stride=2, padding=2, output_padding=1).to(device)

        x = torch.rand([1, 64, 8, 128, 172]).to(device)
        y = conv(x)

    def test_is_set_to(self, device):
        t1 = torch.empty(3, 4, 9, 10, device=device)
        t2 = torch.empty(3, 4, 9, 10, device=device)
        t3 = torch.tensor([], device=device).set_(t1)
        t4 = t3.clone().resize_(12, 90)
        self.assertFalse(t1.is_set_to(t2))
        self.assertTrue(t1.is_set_to(t3))
        self.assertTrue(t3.is_set_to(t1), "is_set_to should be symmetric")
        self.assertFalse(t1.is_set_to(t4))
        self.assertFalse(torch.tensor([]).is_set_to(torch.tensor([])),
                         "Tensors with no storages should not appear to be set "
                         "to each other")

        t1 = torch.tensor([True, True], dtype=torch.bool, device=device)
        t2 = torch.tensor([0], dtype=torch.bool, device=device).set_(t1)
        self.assertTrue(t1.is_set_to(t2))

        # test that sizes must match
        t1 = torch.empty([2, 3, 4], device=device)
        t2 = t1.view(4, 3, 2)
        self.assertFalse(t1.is_set_to(t2))
        self.assertFalse(t2.is_set_to(t1))

        # test that legacy empty size behavior used to be respected (i.e. all
        # empty tensors were logically collapsed to size [0]).
        t1 = torch.empty([2, 5, 0], device=device)
        t2 = t1.view([0])
        self.assertFalse(t1.is_set_to(t2))
        self.assertFalse(t2.is_set_to(t1))

    # See https://github.com/pytorch/pytorch/issues/72650
    @skipMeta
    @parametrize(
        "fn",
        [
            "dist", "atan2", "pow", "lerp", "add", "sub", "mul", "div", "fmod", "remainder", "eq", "ge", "gt", "le",
            "lt", "max", "min", "ne", "addcdiv", "addcmul", "masked_scatter", "masked_select", "masked_fill", "map",
            "map2", "copy",
        ],
    )
    def test_broadcast(self, fn, device):
        # functions with three tensor arguments
        fns_3_args = {"map2"}
        fns_value_kwarg = {"addcdiv", "addcmul"}

        (dims_small, dims_large, dims_full) = self._select_broadcastable_dims()
        full1d = torch.randn(*dims_full, device=device).flatten().float()
        small = torch.randn(*dims_small, device=device).float()
        large = torch.randn(*dims_large, device=device).float()
        small_expanded = small.expand(*dims_full)
        large_expanded = large.expand(*dims_full)
        small2 = None
        small2_expanded = None
        if fn in fns_3_args or fn in fns_value_kwarg:
            # create another smaller tensor
            (dims_small2, _, _) = self._select_broadcastable_dims(dims_full)
            small2 = torch.randn(*dims_small2, device=device).float()
            small2_expanded = small2.expand(*dims_full)

        if small.is_cuda and fn in ['map', 'map2']:
            # map and map2 are not implementd on CUDA tensors
            return

        if hasattr(large_expanded, fn):
            # run through tensor versions of functions
            # and verify fully expanded inputs give same results
            expanded = {large: large_expanded, small: small_expanded, small2: small2_expanded}

            def tensorfn(myfn, t1, t2):
                if fn == "lerp":
                    return myfn(t1, 0.5)
                elif fn == "masked_select":
                    return myfn(t1 < 0)
                elif fn == "masked_scatter":
                    return myfn(t1 < 0.5, full1d)
                elif fn == "masked_fill":
                    return myfn(t1 < 0.5, 1.0)
                elif fn in fns_3_args:
                    return myfn(1, t1, t2)
                elif fn in fns_value_kwarg:
                    return myfn(t1, t2, value=1)
                else:
                    return myfn(t1)

            # test various orders
            for first, second, third in [(large, small, small2), (small, large, small2),
                                         (small2, small, large), (small2, large, small)]:
                if first is None:
                    break  # ignore last iter when small2 is None
                method_expanded = getattr(expanded[first], fn)
                method = getattr(first, fn)
                r1 = tensorfn(method_expanded, expanded[second], expanded[third])
                r2 = tensorfn(method, second, third)
                self.assertEqual(r1, r2)

        # now for torch. versions of functions
        if hasattr(torch, fn):
            fntorch = getattr(torch, fn)
            expanded = {large: large_expanded, small: small_expanded, small2: small2_expanded}

            def torchfn(t1, t2, t3):
                if fn == "lerp":
                    return fntorch(t1, t2, 0.5)
                elif fn == "masked_select":
                    return fntorch(t1, t2 < 0)
                elif fn == "masked_scatter":
                    return fntorch(t1, t2 < 0.5, full1d)
                elif fn == "masked_fill":
                    return fntorch(t1, t2 < 0.5, 1.0)
                elif fn in fns_3_args:
                    return fntorch(t1, 1.0, t2, t3)
                elif fn in fns_value_kwarg:
                    return fntorch(t1, t2, t3, value=1.0)
                else:
                    return fntorch(t1, t2)

            # test various orders
            for first, second, third in [(large, small, small2), (small, large, small2),
                                         (small2, small, large), (small2, large, small)]:
                if first is None:
                    break  # ignore last iter when small2 is None
                r1 = torchfn(expanded[first], expanded[second], expanded[third])
                r2 = torchfn(first, second, third)
                self.assertEqual(r1, r2)

        # now for in place functions
        # in-place tensor is not broadcastable; test only guaranteed
        # to work by broadcasting other argument(s)
        if not hasattr(large_expanded, fn + "_"):
            return

        # need to clone largeExpanded so we can reuse, since functions are in-place
        large_expanded_clone = large_expanded.clone()

        def tensorfn_inplace(t0, t1, t2=None):
            t0_fn = getattr(t0, fn + "_")
            if fn == "lerp":
                return t0_fn(t1, 0.5)
            elif fn == "masked_scatter":
                return t0_fn(t1 < 0.5, full1d)
            elif fn == "masked_fill":
                return t0_fn(t1 < 0.5, 1.0)
            elif fn == "map":
                return t0_fn(t1, lambda x, y: x + y)
            elif fn == "map2":
                return t0_fn(t1, t2, lambda x, y, z: x + y + z)
            elif fn in fns_3_args:
                return t0_fn(1.0, t1, t2)
            elif fn in fns_value_kwarg:
                return t0_fn(t1, t2, value=1.0)
            else:
                return t0_fn(t1)
        # in-place pointwise operations don't actually work if the in-place
        # tensor is 0-strided (numpy has the same issue)
        if (0 not in large_expanded.stride() and 0 not in large_expanded_clone.stride()):
            r1 = tensorfn_inplace(large_expanded, small_expanded, small2_expanded)
            r2 = tensorfn_inplace(large_expanded_clone, small, small2)
            self.assertEqual(r1, r2)

        def broadcastable(t0, t1, t2=None):
            try:
                t1.expand_as(t0)
                if t2 is not None:
                    t2.expand_as(t0)
            except RuntimeError:
                return False
            return True

        def _test_in_place_broadcastable(t0, t1, t2=None):
            if not broadcastable(t0, t1, t2):
                same_size = t0.numel() == t1.numel() and (t0.numel() == t2.numel() if t2 is not None else True)
                if not same_size:
                    self.assertRaises(RuntimeError, lambda: tensorfn_inplace(t0, t1, t2))
            else:
                tensorfn_inplace(t0, t1, t2)

        if fn not in fns_3_args and fn not in fns_value_kwarg:
            _test_in_place_broadcastable(small, large_expanded)
            _test_in_place_broadcastable(small, large)
        else:
            _test_in_place_broadcastable(small2, small_expanded, large_expanded)
            _test_in_place_broadcastable(small2, small, large)

    @unittest.skipIf(IS_FBCODE and IS_REMOTE_GPU, "cublas runtime error")
    @onlyCUDA
    @wrapDeterministicFlagAPITest
    def test_cublas_config_nondeterministic_alert(self, device):
        test_cases = [
            # (function, (tensor sizes))
            ('mm', ((2, 2), (2, 2),)),
            ('mv', ((2, 2), (2,),)),
            ('bmm', ((1, 2, 2), (1, 2, 2),))]

        test_configs = [
            # (CuBLAS workspace config, is deterministic)
            ('garbage', False),
            (None, False),
            (':4096:8', True),
            (':16:8', True)]

        cublas_var_name = 'CUBLAS_WORKSPACE_CONFIG'
        is_cuda10_2_or_higher = (
            (torch.version.cuda is not None)
            and ([int(x) for x in torch.version.cuda.split(".")] >= [10, 2]))

        def test_case_info(fn_name, config):
            return f'function "{fn_name}" with config "{"" if config is None else config}"'

        # Create processes to test each combination of test cases and config settings
        processes = []
        for fn_name, arg_sizes in test_cases:
            for config, is_config_deterministic in test_configs:
                env = os.environ.copy()
                if config is None:
                    if env.get(cublas_var_name) is not None:
                        del env[cublas_var_name]
                else:
                    env[cublas_var_name] = config
                should_throw_error = is_cuda10_2_or_higher and not is_config_deterministic
                script = f"""
import torch
torch.use_deterministic_algorithms(True)
fn = torch.{fn_name}
arg_sizes = {arg_sizes}
device = '{device}'
should_throw_error = {should_throw_error}
args = []
for arg_size in arg_sizes:
    args.append(torch.randn(*arg_size, device=device))
try:
    fn(*args)
except RuntimeError as e:
    if not should_throw_error:
        raise RuntimeError('Did not expect any error to be raised')
    elif 'Deterministic behavior was enabled with either' not in str(e):
        raise RuntimeError('Expected a CuBLAS nondeterministic error, but got a different error')
else:
    if should_throw_error:
        raise RuntimeError('Expected a CuBLAS nondeterministic error, but it was not raised')

"""
                try:
                    subprocess.check_output(
                        [sys.executable, '-c', script],
                        stderr=subprocess.STDOUT,
                        # On Windows, opening the subprocess with the default CWD makes `import torch`
                        # fail, so just set CWD to this script's directory
                        cwd=os.path.dirname(os.path.realpath(__file__)),
                        env=env)
                except subprocess.CalledProcessError as e:
                    self.fail(msg=(
                        f'Subprocess exception while attempting to run {test_case_info(fn_name, config)}:\n'
                        + e.output.decode("utf-8")))

    # FIXME: update OpInfos to support "nondeterministic samples" and port these tests
    #   to that architecture
    def test_nondeterministic_alert_AvgPool3d(self, device):
        module = torch.nn.AvgPool3d(3)
        input = torch.randn(2, 3, 3, 3, requires_grad=True, device=device)
        res = module(input)
        grad = torch.ones_like(res)

        @expectedAlertNondeterministic('avg_pool3d_backward_cuda', ['cuda'])
        def backward_func(slf, device):
            res.backward(grad)

        backward_func(self, device)

    def test_nondeterministic_alert_AdaptiveAvgPool2d(self, device):
        module = torch.nn.AdaptiveAvgPool2d(3)
        input = torch.randn(2, 3, 3, requires_grad=True, device=device)
        res = module(input)
        grad = torch.ones_like(res)

        @expectedAlertNondeterministic('adaptive_avg_pool2d_backward_cuda', ['cuda'])
        def backward_func(slf, device):
            res.backward(grad)

        backward_func(self, device)

    def test_nondeterministic_alert_AdaptiveAvgPool3d(self, device):
        module = torch.nn.AdaptiveAvgPool3d(3)
        input = torch.randn(2, 3, 3, 3, requires_grad=True, device=device)
        res = module(input)
        grad = torch.ones_like(res)

        @expectedAlertNondeterministic('adaptive_avg_pool3d_backward_cuda', ['cuda'])
        def backward_func(slf, device):
            res.backward(grad)

        backward_func(self, device)

    def test_nondeterministic_alert_MaxPool3d(self, device):
        module = torch.nn.MaxPool3d(3)
        input = torch.randn(2, 3, 3, 3, requires_grad=True, device=device)
        res = module(input)
        grad = torch.ones_like(res)

        @expectedAlertNondeterministic('max_pool3d_with_indices_backward_cuda', ['cuda'])
        def backward_func(slf, device):
            res.backward(grad)

        backward_func(self, device)

    def test_nondeterministic_alert_AdaptiveMaxPool2d(self, device):
        module = torch.nn.AdaptiveMaxPool2d(3)
        input = torch.randn(2, 3, 3, requires_grad=True, device=device)
        res = module(input)
        grad = torch.ones_like(res)

        @expectedAlertNondeterministic('adaptive_max_pool2d_backward_cuda', ['cuda'])
        def backward_func(slf, device):
            res.backward(grad)

        backward_func(self, device)

    def test_nondeterministic_alert_FractionalMaxPool2d(self, device):
        module = torch.nn.FractionalMaxPool2d(2, output_ratio=0.5)
        input = torch.randn(2, 3, 3, 3, requires_grad=True, device=device)
        res = module(input)
        grad = torch.ones_like(res)

        @expectedAlertNondeterministic('fractional_max_pool2d_backward_cuda', ['cuda'])
        def backward_func(slf, device):
            res.backward(grad)

        backward_func(self, device)

    def test_nondeterministic_alert_FractionalMaxPool3d(self, device):
        module = torch.nn.FractionalMaxPool3d(2, output_ratio=0.5)
        input = torch.randn(2, 3, 3, 3, 3, requires_grad=True, device=device)
        res = module(input)
        grad = torch.ones_like(res)

        @expectedAlertNondeterministic('fractional_max_pool3d_backward_cuda', ['cuda'])
        def backward_func(slf, device):
            res.backward(grad)

        backward_func(self, device)

    def test_nondeterministic_alert_interpolate_linear(self, device):
        input = torch.randn(1, 2, 4, device=device, requires_grad=True)
        res = torch.nn.functional.interpolate(
            input,
            size=12,
            mode='linear',
            align_corners=False)
        grad = torch.ones_like(res)

        @expectedAlertNondeterministic('upsample_linear1d_backward_out_cuda', ['cuda'])
        def backward_func(slf, device):
            res.backward(grad)

        backward_func(self, device)

    def test_nondeterministic_alert_interpolate_bilinear(self, device):
        input = torch.randn(1, 2, 4, 4, device=device, requires_grad=True)
        res = torch.nn.functional.interpolate(
            input,
            size=12,
            mode='bilinear',
            align_corners=False)
        grad = torch.ones_like(res)

        @expectedAlertNondeterministic('upsample_bilinear2d_backward_out_cuda', ['cuda'])
        def backward_func(slf, device):
            res.backward(grad)

        backward_func(self, device)

    def test_nondeterministic_alert_interpolate_bicubic(self, device):
        input = torch.randn(1, 2, 4, 4, device=device, requires_grad=True)
        res = torch.nn.functional.interpolate(
            input,
            size=12,
            mode='bicubic',
            align_corners=False)
        grad = torch.ones_like(res)

        @expectedAlertNondeterministic('upsample_bicubic2d_backward_out_cuda', ['cuda'])
        def backward_func(slf, device):
            res.backward(grad)

        backward_func(self, device)

    def test_nondeterministic_alert_interpolate_trilinear(self, device):
        input = torch.randn(1, 2, 4, 4, 4, device=device, requires_grad=True)
        res = torch.nn.functional.interpolate(
            input,
            size=12,
            mode='trilinear',
            align_corners=False)
        grad = torch.ones_like(res)

        @expectedAlertNondeterministic('upsample_trilinear3d_backward_out_cuda', ['cuda'])
        def backward_func(slf, device):
            res.backward(grad)

        backward_func(self, device)

    def test_nondeterministic_alert_ReflectionPad1d(self, device):
        module = torch.nn.ReflectionPad1d((1, 2))
        input = torch.randn(2, 3, 8, device=device, requires_grad=True)
        res = module(input)
        grad = torch.ones_like(res)

        @expectedAlertNondeterministic('reflection_pad1d_backward_out_cuda', ['cuda'])
        def backward_func(slf, device):
            res.backward(grad)

        backward_func(self, device)

    def test_nondeterministic_alert_ReflectionPad2d(self, device):
        module = torch.nn.ReflectionPad2d((1, 2, 3, 4))
        input = torch.randn(2, 3, 8, 8, device=device, requires_grad=True)
        res = module(input)
        grad = torch.ones_like(res)

<<<<<<< HEAD
        # this is only implemented on cpu
        if (torch.device(device).type == 'cpu'):
            self.assertRaises(RuntimeError, lambda: torch.ormqr(zero_d, zero_d, zero_d))
=======
        @expectedAlertNondeterministic('reflection_pad2d_backward_cuda', ['cuda'])
        def backward_func(slf, device):
            res.backward(grad)

        backward_func(self, device)
>>>>>>> 89d6f3e6

    def test_nondeterministic_alert_ReflectionPad3d(self, device):
        module = torch.nn.ReflectionPad3d((1, 2, 3, 4, 5, 6))
        input = torch.randn(2, 3, 8, 8, 8, device=device, requires_grad=True)
        res = module(input)
        grad = torch.ones_like(res)

        @expectedAlertNondeterministic('reflection_pad3d_backward_out_cuda', ['cuda'])
        def backward_func(slf, device):
            res.backward(grad)

        backward_func(self, device)

    def test_nondeterministic_alert_ReplicationPad1d(self, device):
        module = torch.nn.ReplicationPad1d((1, 2))
        input = torch.randn(2, 3, 4, device=device, requires_grad=True)
        res = module(input)
        grad = torch.ones_like(res)

        @expectedAlertNondeterministic('replication_pad1d_backward_cuda', ['cuda'])
        def backward_func(slf, device):
            res.backward(grad)

        backward_func(self, device)

    def test_nondeterministic_alert_ReplicationPad2d(self, device):
        module = torch.nn.ReplicationPad2d((1, 2, 3, 4))
        input = torch.randn(2, 3, 4, 4, device=device, requires_grad=True)
        res = module(input)
        grad = torch.ones_like(res)

        @expectedAlertNondeterministic('replication_pad2d_backward_cuda', ['cuda'])
        def backward_func(slf, device):
            res.backward(grad)

        backward_func(self, device)

    def test_nondeterministic_alert_ReplicationPad3d(self, device):
        module = torch.nn.ReplicationPad3d((1, 2, 3, 4, 5, 6))
        input = torch.randn(2, 3, 4, 4, 4, device=device, requires_grad=True)
        res = module(input)
        grad = torch.ones_like(res)

        @expectedAlertNondeterministic('replication_pad3d_backward_cuda', ['cuda'])
        def backward_func(slf, device):
            res.backward(grad)

        backward_func(self, device)

    def test_nondeterministic_alert_NLLLoss(self, device):
        module = torch.nn.NLLLoss()
        input = torch.randn(2, 3, 5, 5, device=device)
        target = torch.rand(2, 5, 5, device=device).mul(3).floor().long()

        @expectedAlertNondeterministic('nll_loss2d_forward_out_cuda_template', ['cuda'])
        def forward_func(slf, device):
            module(input, target)

        forward_func(self, device)

    def test_nondeterministic_alert_CTCLoss(self, device):
        module = torch.nn.CTCLoss()
        input = torch.randn(50, 3, 15, device=device, requires_grad=True)
        target = torch.randint(0, 14, (3, 30), device=device)
        input_lengths = [50, 50, 50]
        target_lengths = [30, 25, 20]
        res = module(input, target, input_lengths, target_lengths)
        grad = torch.ones_like(res)

        @expectedAlertNondeterministic('ctc_loss_backward_gpu', ['cuda'])
        def backward_func(slf, device):
            res.backward(grad, retain_graph=True)

        backward_func(self, device)

    def test_nondeterministic_alert_EmbeddingBag_max(self, device):
        module = torch.nn.EmbeddingBag(
            4, 3, None, 2., False, 'max',
            _weight=torch.randn(4, 3, device=device, requires_grad=True))
        input = torch.randint(0, 3, (4, 3), device=device)
        res = module(input)
        grad = torch.ones_like(res)

        @expectedAlertNondeterministic('embedding_bag_backward_cuda_max', ['cuda'])
        def backward_func(slf, device):
            res.backward(grad)

        backward_func(self, device)

    def test_nondeterministic_alert_scatter_add(self, device):
        def test_func(op_call):
            input = torch.randn(5, 4, device=device)
            dim = 0
            index = torch.tensor([[3]], device=device)
            src = torch.tensor([[1.0]], device=device)

            @expectedAlertNondeterministic('scatter_add_cuda_kernel', ['cuda'])
            def forward_func(slf, device):
                op_call(input, dim, index, src)

            forward_func(self, device)

        test_func(torch.Tensor.scatter_add_)
        test_func(torch.Tensor.scatter_add)
        test_func(torch.scatter_add)

    @expectedFailureMeta  # expected a non-determinitic error, but it was not raised
    @onlyNativeDeviceTypes
    def test_nondeterministic_alert_put(self, device):
        def test_func(op_call):
            a = torch.randn(10, device=device)
            indices = torch.tensor([0, 0], device=device)
            values = torch.tensor([0., 1.], device=device)

            @expectedAlertNondeterministic('put_')
            def forward_func(slf, device):
                op_call(a, indices, values, accumulate=False)

            forward_func(self, device)

        test_func(torch.Tensor.put)
        test_func(torch.Tensor.put_)

    def test_nondeterministic_alert_put_accumulate(self, device):
        def test_func(op_call):
            a = torch.randn(10, device=device)
            indices = torch.tensor([0, 0], device=device)
            values = torch.tensor([0., 1.], device=device)

            @expectedAlertNondeterministic('put_', ['cuda'])
            def forward_func(slf, device):
                op_call(a, indices, values, accumulate=True)

            forward_func(self, device)

        test_func(torch.Tensor.put)
        test_func(torch.Tensor.put_)

    def test_nondeterministic_alert_histc(self, device):
        def test_func(op_call):
            a = torch.tensor([], device=device)

            @expectedAlertNondeterministic('_histc_cuda', ['cuda'])
            def forward_func(slf, device):
                res = op_call(a, min=0, max=3)

            forward_func(self, device)

        test_func(torch.histc)
        test_func(torch.Tensor.histc)

    def test_nondeterministic_alert_bincount(self, device):
        def test_func(op_call):
            a = torch.tensor([], device=device, dtype=torch.long)

            @expectedAlertNondeterministic('_bincount_cuda', ['cuda'])
            def forward_func(slf, device):
                res = op_call(a)

            forward_func(self, device)

        test_func(torch.bincount)
        test_func(torch.Tensor.bincount)

    # Ensures that kthvalue throws nondeterministic alerts in the correct cases
    @dtypes(torch.double)
    def test_nondeterministic_alert_kthvalue(self, device, dtype):
        @expectedAlertNondeterministic('kthvalue CUDA', ['cuda'])
        def test_func(slf, device, call_type):
            S = 10
            k = 5
            a = torch.randn(S, device=device)
            if call_type == 'function':
                torch.kthvalue(a, k)
            elif call_type == 'method':
                a.kthvalue(k)
            elif call_type == 'out':
                values = torch.empty_like(a)
                indices = torch.empty((), device=device, dtype=torch.long)
                torch.kthvalue(a, k, out=(values, indices))
            else:
                self.fail(f"'{call_type}' is not a valid call type")

        test_func(self, device, 'function')
        test_func(self, device, 'method')
        test_func(self, device, 'out')

    @onlyNativeDeviceTypes
    def test_nondeterministic_alert_gather(self, device):
        def test_func(op_call):
            a = torch.randn(3, 3, device=device, requires_grad=True)
            dim = 0
            index = torch.tensor([[0]], device=device)
            res = op_call(a, dim, index)
            grad = torch.ones_like(res)

            @expectedAlertNondeterministic('scatter_add_cuda_kernel', ['cuda'])
            def backward_func(slf, device):
                res.backward(grad)

            backward_func(self, device)

        test_func(torch.gather)
        test_func(torch.Tensor.gather)

    def test_nondeterministic_alert_grid_sample_2d(self, device):
        input = torch.empty(1, 1, 2, 2, device=device, requires_grad=True)
        grid = torch.empty(1, 1, 1, 2, device=device)
        res = torch.nn.functional.grid_sample(input, grid, align_corners=False)
        grad = torch.ones_like(res)

        @expectedAlertNondeterministic('grid_sampler_2d_backward_cuda', ['cuda'])
        def backward_func(slf, device):
            res.backward(grad)

        backward_func(self, device)

    def test_nondeterministic_alert_grid_sample_3d(self, device):
        input = torch.empty(1, 1, 2, 2, 2, device=device, requires_grad=True)
        grid = torch.empty(1, 1, 1, 2, 3, device=device)
        res = torch.nn.functional.grid_sample(input, grid, align_corners=False)
        grad = torch.ones_like(res)

        @expectedAlertNondeterministic('grid_sampler_3d_backward_cuda', ['cuda'])
        def backward_func(slf, device):
            res.backward(grad)

        backward_func(self, device)

    def test_embedding_scalar_weight_error(self, device):
        indices = torch.rand(2, 2, device=device).long()
        weights = [
            torch.tensor(1.0, device=device),
            torch.tensor(1.0, device=device).reshape(1, 1, 1),
        ]
        for weight in weights:
            with self.assertRaisesRegex(RuntimeError, "'weight' must be 2-D"):
                torch.embedding(weight, indices)

    def test_dist(self, device):
        def run_test(x, y):
            for p in [0, 1, 2, 3, 4, inf, -inf]:
                dist_xy = torch.dist(x, y, p)
                dist_xy_norm = torch.norm(x - y, p)
                self.assertEqual(dist_xy, dist_xy_norm)

        run_test(torch.randn(5, device=device), torch.randn(5, device=device))

        x = torch.zeros(3, device=device)
        y = torch.zeros(3, device=device)
        y[1] = 1.
        run_test(x, y)

    # Ensures that median throws nondeterministic alerts in the correct cases
    @dtypes(torch.double)
    def test_nondeterministic_alert_median(self, device, dtype):
        def test_func(slf, device, call_type):
            S = 10
            a = torch.randn(S, device=device)
            if call_type == 'function':
                torch.median(a)
            elif call_type == 'function with indices':
                torch.median(a, 0)
            elif call_type == 'method':
                a.median()
            elif call_type == 'method with indices':
                a.median(0)
            elif call_type == 'out with indices':
                result = torch.empty_like(a)
                indices = torch.empty((), dtype=torch.long, device=device)
                torch.median(a, 0, out=(result, indices))
            else:
                self.fail(f"'{call_type}' is not a valid call type")

        @expectedAlertNondeterministic('median CUDA with indices output', ['cuda'])
        def test_func_expect_error(slf, device, call_type):
            test_func(slf, device, call_type)

        test_func(self, device, 'function')
        test_func_expect_error(self, device, 'function with indices')
        test_func(self, device, 'method')
        test_func_expect_error(self, device, 'method with indices')
        test_func_expect_error(self, device, 'out with indices')

    # FIXME: move to test_scatter_gather_ops
    def _test_gather_backward_one_dim(self, device, deterministic: bool = False) -> None:
        with DeterministicGuard(deterministic):
            m = random.randint(2000, 3000)
            elems = random.randint(10 * m, 20 * m)
            dim = 0
            src = torch.randn(m, device=device, requires_grad=True)
            idx = torch.randint(m, (elems,), device=device)
            res = torch.gather(src, dim, idx)
            weight = torch.rand_like(res, device=device) * 10 ** 6
            res.backward(weight)
            grad = src.grad.detach().clone()

            if torch.device(device).type == 'cuda':
                for _ in range(2):
                    src.grad.data.zero_()
                    res = torch.gather(src, dim, idx)
                    res.backward(weight)
                    self.assertEqual(src.grad, grad, atol=0, rtol=0)
            else:
                expected = torch.zeros_like(src, device=device)
                for i in range(elems):
                    expected[idx[i]] += weight[i]
                self.assertEqual(grad, expected, atol=0, rtol=0)

    # FIXME: move to test_scatter_gather_ops
    @onlyNativeDeviceTypes
    def test_gather_backward_deterministic_path(self, device) -> None:
        self._test_gather_backward_one_dim(device, True)

    # FIXME: move to test_scatter_gather_ops
    @onlyCPU
    def test_gather_backward_one_dim(self, device) -> None:
        self._test_gather_backward_one_dim(device, False)

    # FIXME: move to test_scatter_gather_ops
    @onlyNativeDeviceTypes
    def test_scatter_add_one_dim_deterministic(self, device) -> None:
        with DeterministicGuard(True):
            m = random.randint(20, 30)
            elems = random.randint(2000 * m, 3000 * m)
            dim = 0
            src = torch.randn(elems, device=device)
            idx = torch.randint(m, (elems,), device=device)

            x = torch.zeros(m, device=device)
            res = x.scatter_add(dim, idx, src)

            expected = torch.zeros(m, device=device)
            for i in range(elems):
                expected[idx[i]] += src[i]

            self.assertEqual(res, expected, atol=0, rtol=0)

    # FIXME: move to test_scatter_gather_ops
    @onlyNativeDeviceTypes
    def test_scatter_zero_size_index(self, device) -> None:
        null_index = torch.zeros((0, 4), dtype=torch.int64)
        null_arr = torch.zeros((0, 4))
        original = torch.arange(4, dtype=torch.float32)
        result = original.scatter(0, null_index, null_arr)
        self.assertEqual(result, original, atol=0, rtol=0)

    @onlyCUDA
    def test_sync_warning(self, device):

        def _sync_raises_helper(f, level):
            with CudaSyncGuard(level):
                if level == 1:
                    with self.assertWarnsRegex(UserWarning, "called a synchronizing "):
                        f()
                elif level == 2:
                    with self.assertRaisesRegex(RuntimeError, "called a synchronizing "):
                        f()

        def _no_sync_helper(f, level):
            with CudaSyncGuard(level):
                f()

        def _ind_put_fn(x, ind, val):
            x[ind] = val
            return x

        def _ind_get_fn(x, ind):
            return x[ind]

        def _cond_fn(x):
            if x:  # taking boolean value of a tensor synchronizes
                return x
            else:
                return 2 * x

        # prepare inputs for subsequent ops
        size = 4
        x = torch.rand(size, device=device)
        y = torch.rand((), device=device)
        ind = torch.randint(size, (3,), device=device)
        ind_cpu = ind.cpu()
        repeats = torch.full((1,), 2, device=device)
        mask = torch.randint(2, (size,), device=device, dtype=bool)
        expect_no_sync = (lambda: _ind_put_fn(x, mask, 1.),
                          lambda: _ind_put_fn(x, ind, y),
                          lambda: _ind_get_fn(x, ind),
                          lambda: torch.nn.functional.one_hot(ind, num_classes=size),
                          lambda: torch.randperm(20000, device=device),
                          lambda: torch.repeat_interleave(x, 2, output_size=2 * size),
                          lambda: torch.repeat_interleave(x, repeats, output_size=2 * size))
        expect_sync = (lambda: _ind_put_fn(x, mask, y),
                       lambda: _ind_put_fn(x, ind_cpu, y),
                       lambda: _ind_get_fn(x, mask),
                       lambda: _ind_get_fn(x, ind_cpu),
                       lambda: x.nonzero(),
                       lambda: _cond_fn(y),
                       lambda: torch.nn.functional.one_hot(ind),
                       lambda: torch.repeat_interleave(x, 2),
                       lambda: torch.repeat_interleave(x, repeats))
        for f, level in product(expect_no_sync, (1, 2)):
            _no_sync_helper(f, level)
        for f, level in product(expect_sync, (1, 2)):
            _sync_raises_helper(f, level)


    @dtypes(*get_all_fp_dtypes())
    def test_log_normal(self, device, dtype):
        a = torch.tensor([10], dtype=dtype, device=device).log_normal_()
        self.assertEqual(a.dtype, dtype)
        self.assertEqual(a.size(), torch.Size([1]))

    @dtypes(*(get_all_int_dtypes() + get_all_fp_dtypes()))
    def test_geometric(self, device, dtype):
        a = torch.tensor([10], dtype=dtype, device=device).geometric_(0.5)
        self.assertEqual(a.dtype, dtype)
        self.assertEqual(a.size(), torch.Size([1]))

    def test_repeat_interleave(self, device):
        y = torch.tensor([[1, 2], [3, 4]], device=device)
        # exercise single argument function signature
        temp = y.repeat_interleave(2)
        self.assertEqual(torch.Size([8]), temp.size())

        for dtype in [torch.int, torch.long]:
            lengths = torch.tensor([1, 2], dtype=dtype, device=device)
            output_size = torch.sum(lengths)
            a = torch.repeat_interleave(
                y,
                lengths,
                dim=0,
            )
            self.assertEqual(a.dtype, y.dtype)
            self.assertEqual(a.size(), torch.Size([3, 2]))

            a_with_output = torch.repeat_interleave(
                y,
                lengths,
                dim=0,
                output_size=output_size,
            )
            self.assertEqual(a_with_output.dtype, y.dtype)
            self.assertEqual(a_with_output.size(), torch.Size([3, 2]))

    @dtypes(*get_all_fp_dtypes(include_half=False, include_bfloat16=False))
    @dtypesIfCPU(*(get_all_fp_dtypes(include_half=False, include_bfloat16=True)))
    @dtypesIfCUDA(*(get_all_fp_dtypes(include_bfloat16=False)))
    def test_bernoulli_p(self, device, dtype):
        for trivial_p in ([0, 1], [1, 0, 1, 1, 0, 1]):
            x = torch.tensor(trivial_p, dtype=dtype, device=device)
            self.assertEqual(x.bernoulli().tolist(), trivial_p)

        def isBinary(t):
            return torch.ne(t, 0).mul_(torch.ne(t, 1)).sum().item() == 0

        p = torch.rand(5, 5, dtype=dtype, device=device)
        self.assertTrue(isBinary(p.bernoulli()))

        p = torch.rand(5, dtype=dtype, device=device).expand(5, 5)
        self.assertTrue(isBinary(p.bernoulli()))

        p = torch.rand(5, 5, dtype=dtype, device=device)
        torch.bernoulli(torch.rand_like(p), out=p)
        self.assertTrue(isBinary(p))

    # RngUniform not implemented for Integral type in XLA test
    @dtypes(*(get_all_fp_dtypes(include_half=False, include_bfloat16=False)))
    @dtypesIfCPU(*(get_all_dtypes(include_half=False, include_bfloat16=False, include_complex=False)))
    @dtypesIfCUDA(*(get_all_dtypes(include_bfloat16=False, include_complex=False)))
    def test_bernoulli_self(self, device, dtype):

        def isBinary(t):
            return torch.ne(t, 0).mul_(torch.ne(t, 1)).sum().item() == 0

        t = torch.empty(10, 10, dtype=dtype, device=device)

        t.fill_(2)
        t.bernoulli_(0.5)
        self.assertTrue(isBinary(t))

        for p_dtype in get_all_fp_dtypes(include_half=device.startswith('cuda'), include_bfloat16=False):
            p = torch.rand(10, dtype=p_dtype, device=device).expand(10, 10)
            t.fill_(2)
            t.bernoulli_(p)
            self.assertTrue(isBinary(t))

            t.fill_(2)
            torch.bernoulli(torch.rand_like(t, dtype=p_dtype), out=t)
            self.assertTrue(isBinary(t))

            t.fill_(2)
            t.bernoulli_(torch.rand_like(t, dtype=p_dtype))
            self.assertTrue(isBinary(t))

    @slowTest
    @dtypes(*(get_all_fp_dtypes(include_half=False, include_bfloat16=False)))
    @dtypesIfCUDA(*(get_all_fp_dtypes(include_bfloat16=False)))
    def test_bernoulli_edge_cases(self, device, dtype):
        # Need to draw a lot of samples to cover every random floating point number.
        a = torch.zeros(10000, 10000, dtype=dtype, device=device)  # probability of drawing "1" is 0
        num_ones = (torch.bernoulli(a) == 1).sum()
        self.assertEqual(num_ones, 0)

        b = torch.ones(10000, 10000, dtype=dtype, device=device)  # probability of drawing "1" is 1
        num_zeros = (torch.bernoulli(b) == 0).sum()
        self.assertEqual(num_zeros, 0)

    @dtypes(*get_all_fp_dtypes())
    def test_exponential(self, device, dtype):
        a = torch.tensor([10], dtype=dtype, device=device).exponential_(0.5)
        self.assertEqual(a.dtype, dtype)
        self.assertEqual(a.size(), torch.Size([1]))

        # Tests extremal behavior
        tests = ((-0, float('inf')), (0, float('inf')), (float('inf'), 0))
        for test in tests:
            t = torch.empty((1,), device=device, dtype=dtype).exponential_(test[0])
            self.assertTrue(t.item() == test[1])

        # Tests that negative lambda fails
        with self.assertRaises(RuntimeError):
            torch.empty((1,), device=device, dtype=dtype).exponential_(-0.5)

    @onlyCUDA
    @dtypes(torch.half, torch.float)
    def test_exponential_no_zero(self, device, dtype):
        # naively, 0 in exponential can be generated with probability 2^-24
        # so we need more samples to check if it's not generated
        # instead of doing one
        # don't test CPU, that would be a long test
        x = torch.empty(50000000, device=device, dtype=dtype).exponential_()
        self.assertTrue(x.min() > 0)

    def _generate_correlation_tensors(self, device, dtype):
        yield make_tensor((0, 0), dtype=dtype, device=device)
        yield make_tensor((1, 0), dtype=dtype, device=device)
        yield make_tensor((0, 1), dtype=dtype, device=device)
        yield make_tensor((2,), dtype=dtype, device=device)
        yield make_tensor((2, 1), dtype=dtype, device=device)
        yield make_tensor((2, 2), dtype=dtype, device=device)
        yield make_tensor((2, 3), dtype=dtype, device=device)
        yield make_tensor((5, 10), dtype=dtype, device=device)
        yield make_tensor((5, 10), dtype=dtype, device=device, noncontiguous=True)
        if dtype != torch.int:
            yield torch.tensor([0, -2, nan, 10.2, inf], dtype=dtype, device=device)

    @onlyNativeDeviceTypes
    @dtypes(torch.int, torch.float, torch.cfloat)
    def test_corrcoef(self, device, dtype):
        for x in self._generate_correlation_tensors(device, dtype):
            res = torch.corrcoef(x)
            ref = np.corrcoef(x.cpu().numpy())
            self.assertEqual(res, ref, exact_dtype=False)

    @dtypes(torch.int, torch.float, torch.cfloat)
    def test_cov(self, device, dtype):
        def check(t, correction=1, fweights=None, aweights=None):
            res = torch.cov(t, correction=correction, fweights=fweights, aweights=aweights)
            t = t.cpu().numpy()
            fweights = fweights.cpu().numpy() if fweights is not None else None
            aweights = aweights.cpu().numpy() if aweights is not None else None
            ref = np.cov(t, ddof=correction, fweights=fweights, aweights=aweights)
            self.assertEqual(res, ref, atol=1e-05, rtol=1e-05, exact_dtype=False)

        for x in self._generate_correlation_tensors(device, dtype):
            check(x)
            num_observations = x.numel() if x.ndim < 2 else x.size(1)
            if num_observations > 0:
                fweights = torch.randint(1, 10, (num_observations,), device=device)
                aweights = make_tensor((num_observations,), dtype=torch.float, device=device, low=1)
                for correction, fw, aw in product([0, 1, 2], [None, fweights], [None, aweights]):
                    check(x, correction, fweights, aweights)

    @skipIfNoSciPy
    @dtypes(*get_all_fp_dtypes())
    def test_uniform_kstest(self, device, dtype):
        from scipy import stats
        size = 1000
        for from_ in [-42, 0, 4.2]:
            for to_ in [-4.2, 0, 42]:
                if to_ > from_:
                    t = torch.empty(size, dtype=dtype, device=device).uniform_(from_, to_)
                    res = stats.kstest(t.cpu().to(torch.double), 'uniform', args=(from_, (to_ - from_)))
                    self.assertTrue(res.statistic < 0.1)

    @skipIfNoSciPy
    @dtypes(*get_all_fp_dtypes(include_bfloat16=False))
    @dtypesIfCUDA(*get_all_fp_dtypes())
    def test_normal_kstest(self, device, dtype):
        from scipy import stats
        size = 1000
        for mean in [-10, 0, 50]:
            for std in [1, 5, 10]:
                t = torch.empty(size, dtype=dtype, device=device).normal_(mean=mean, std=std)
                res = stats.kstest(t.cpu().to(torch.double), 'norm', args=(mean, std))
                self.assertTrue(res.statistic < 0.1)

    @skipIfNoSciPy
    @dtypes(*get_all_fp_dtypes())
    def test_lognormal_kstest(self, device, dtype):
        from scipy import stats
        size = 1000
        for mean in [-3, 0, 7]:
            for std in [1, 5, 7]:
                t = torch.empty(size, dtype=dtype, device=device).log_normal_(mean=mean, std=std)
                res = stats.kstest(t.cpu().to(torch.double), 'lognorm', args=(std, 0, math.exp(mean)))
                if dtype == torch.half:
                    self.assertTrue(res.statistic < 0.3)
                else:
                    self.assertTrue(res.statistic < 0.1)

    @skipIfNoSciPy
    @dtypes(*get_all_fp_dtypes())
    def test_exponential_kstest(self, device, dtype):
        from scipy import stats
        size = 1000
        for lambd in [0.5, 1.0, 5.0]:
            t = torch.empty(size, dtype=dtype, device=device).exponential_(lambd=lambd)
            res = stats.kstest(t.cpu().to(torch.double), 'expon', args=(0, 1 / lambd,))
            self.assertTrue(res.statistic < 0.1)

    @skipIfNoSciPy
    @dtypes(*get_all_fp_dtypes())
    def test_cauchy_kstest(self, device, dtype):
        from scipy import stats
        size = 1000
        for median in [-10, 0, 50]:
            for sigma in [0.5, 1.0, 10.0]:
                t = torch.empty(size, dtype=dtype, device=device).cauchy_(median=median, sigma=sigma)
                res = stats.kstest(t.cpu().to(torch.double), 'cauchy', args=(median, sigma))
                self.assertTrue(res.statistic < 0.1)

    @slowTest
    @onlyCUDA
    @dtypes(torch.bfloat16, torch.float32)
    def test_cauchy_no_inf(self, device, dtype):
        # torch.float16 will have `inf` because of its smaller range.
        for _ in range((2**16) * 2):
            x = torch.empty((2**16), dtype=dtype, device=device)
            x.cauchy_()
            self.assertFalse(x.isinf().sum())

    @skipIfNoSciPy
    @dtypes(*(get_all_int_dtypes() + get_all_fp_dtypes()))
    def test_geometric_kstest(self, device, dtype):
        from scipy import stats
        size = 1000
        for p in [0.2, 0.5, 0.8]:
            t = torch.empty(size, dtype=dtype, device=device).geometric_(p=p)
            actual = np.histogram(t.cpu().to(torch.double), np.arange(1, 100))[0]
            expected = stats.geom(p).pmf(np.arange(1, 99)) * size
            res = stats.chisquare(actual, expected)
            self.assertEqual(res.pvalue, 1.0, atol=0.1, rtol=0)

    # FIXME: find test suite for pdist and cdist
    def test_pairwise_distance_empty(self, device):
        shape = (2, 0)
        x = torch.randn(shape, device=device)
        y = torch.randn(shape, device=device)

        self.assertEqual(torch.zeros(2, device=device), torch.pairwise_distance(x, y))
        self.assertEqual(torch.zeros((2, 1), device=device), torch.pairwise_distance(x, y, keepdim=True))

        shape = (0, 2)
        x = torch.randn(shape, device=device)
        y = torch.randn(shape, device=device)
        self.assertEqual(torch.zeros(0, device=device), torch.pairwise_distance(x, y))
        self.assertEqual(torch.zeros((0, 1), device=device), torch.pairwise_distance(x, y, keepdim=True))

    def test_pdist_empty(self, device):
        shape = (0, 2)
        x = torch.randn(shape, device=device)
        self.assertEqual(torch.empty(0, device=device), torch.pdist(x))

        shape = (1, 2)
        x = torch.randn(shape, device=device)
        self.assertEqual(torch.empty(0, device=device), torch.pdist(x))

        shape = (3, 0)
        x = torch.randn(shape, device=device)
        self.assertEqual(torch.zeros(3, device=device), torch.pdist(x))

    def test_cdist_empty(self, device):
        x = torch.randn((0, 5), device=device)
        y = torch.randn((4, 5), device=device)
        self.assertEqual(torch.empty(0, 4, device=device), torch.cdist(x, y))

        x = torch.randn((2, 5), device=device)
        y = torch.randn((0, 5), device=device)
        self.assertEqual(torch.empty(2, 0, device=device), torch.cdist(x, y))

        x = torch.randn((2, 0), device=device)
        y = torch.randn((3, 0), device=device)
        self.assertEqual(torch.zeros(2, 3, device=device), torch.cdist(x, y))

        x = torch.randn((2, 0), device=device)
        y = torch.randn((0, 0), device=device)
        self.assertEqual(torch.empty(2, 0, device=device), torch.cdist(x, y))

    def _brute_cdist(self, x, y, p=2):
        r1 = x.shape[-2]
        r2 = y.shape[-2]
        if r1 == 0 or r2 == 0:
            return torch.empty(r1, r2, device=x.device)
        return torch.norm(x[..., None, :] - y[..., None, :, :], p=p, dim=-1)

    def test_cdist_norm(self, device):
        for r1 in [3, 4, 5, 6]:
            for m in [2, 3, 4, 10]:
                for r2 in [4, 6, 7, 8]:
                    for p in [0, 1, 2, 3, 1.5, 2.5, float('inf')]:
                        x = torch.randn(r1, m, device=device)
                        y = torch.randn(r2, m, device=device)
                        if p == 2:
                            for cm in ['use_mm_for_euclid_dist', 'donot_use_mm_for_euclid_dist']:
                                actual = torch.cdist(x, y, p=2, compute_mode=cm)
                                expected = self._brute_cdist(x, y, p=2)
                                self.assertEqual(expected, actual, rtol=0, atol=0.02)
                        else:
                            actual = torch.cdist(x, y, p=p)
                            expected = self._brute_cdist(x, y, p=p)
                            self.assertEqual(expected, actual)

    def test_cdist_norm_batch(self, device):
        for r1 in [3, 4, 5, 6]:
            for m in [2, 3, 4, 10]:
                for r2 in [4, 6, 7, 8]:
                    for p in [0, 1, 2, 3, 1.5, 2.5, float('inf')]:
                        x = torch.randn(2, 3, 6, r1, m, device=device)
                        y = torch.randn(2, 3, 6, r2, m, device=device)
                        if p == 2:
                            for cm in ['use_mm_for_euclid_dist', 'donot_use_mm_for_euclid_dist']:
                                actual = torch.cdist(x, y, p=2, compute_mode=cm)
                                expected = self._brute_cdist(x, y, p=2)
                                self.assertEqual(expected, actual, rtol=0, atol=0.02)
                        else:
                            actual = torch.cdist(x, y, p=p)
                            expected = self._brute_cdist(x, y, p=p)
                            self.assertEqual(expected, actual)

    @onlyCUDA
    def test_cdist_cuda_backward(self, device):
        for l1 in [1, 511, 513]:
            for l2 in [1, 511, 513]:
                for p in [0, 1, 2, 3, 1.5, 2.5, float('inf')]:
                    x1 = torch.randn(4, l1, 32, device=device, requires_grad=True)
                    x2 = x1.clone().detach_().requires_grad_()
                    y1 = torch.randn(4, l2, 32, device=device, requires_grad=True)
                    y2 = y1.clone().detach_().requires_grad_()
                    if p == 2:
                        for cm in ['use_mm_for_euclid_dist', 'donot_use_mm_for_euclid_dist']:
                            z1 = torch.cdist(x1, y1, p=2, compute_mode=cm).mean()
                            z2 = self._brute_cdist(x2, y2, p=2).mean()
                            z1.backward()
                            z2.backward()
                            self.assertEqual(x1.grad, x2.grad, rtol=0, atol=0.001)
                            self.assertEqual(y1.grad, y2.grad, rtol=0, atol=0.001)
                    else:
                        z1 = torch.cdist(x1, y1, p=p).mean()
                        z2 = self._brute_cdist(x2, y2, p=p).mean()
                        self.assertEqual(x1.grad, x2.grad, rtol=0, atol=0.001)
                        self.assertEqual(y1.grad, y2.grad, rtol=0, atol=0.001)

    @tf32_on_and_off(0.005)
    def test_cdist_large(self, device):
        for cm in ['use_mm_for_euclid_dist_if_necessary', 'use_mm_for_euclid_dist', 'donot_use_mm_for_euclid_dist']:
            x = torch.randn(1000, 10, device=device)
            y = torch.randn(1000, 10, device=device)
            actual = torch.cdist(x, y, p=2, compute_mode=cm)
            expected = self._brute_cdist(x, y, p=2)
            self.assertEqual(expected, actual)

    @slowTest
    @tf32_on_and_off(0.01)
    def test_cdist_large_batch(self, device):
        for cm in ['use_mm_for_euclid_dist_if_necessary', 'use_mm_for_euclid_dist', 'donot_use_mm_for_euclid_dist']:
            x = torch.randn(4, 3, 1000, 10, device=device)
            y = torch.randn(4, 3, 1000, 10, device=device)
            actual = torch.cdist(x, y, p=2, compute_mode=cm)
            expected = self._brute_cdist(x, y, p=2)
            self.assertEqual(expected, actual)

    @tf32_on_and_off(0.005)
    def test_cdist_non_contiguous(self, device):
        for cm in ['use_mm_for_euclid_dist', 'donot_use_mm_for_euclid_dist']:
            x = torch.randn(5, 7, device=device).mT
            y = torch.randn(5, 3, device=device).mT
            actual = torch.cdist(x, y, p=2, compute_mode=cm)
            expected = self._brute_cdist(x, y, p=2)
            self.assertFalse(x.is_contiguous())
            self.assertFalse(y.is_contiguous())
            self.assertEqual(expected, actual)

            x = torch.randn(7, 5, device=device)
            y = torch.randn(5, 3, device=device).t()
            actual = torch.cdist(x, y, p=2, compute_mode=cm)
            expected = self._brute_cdist(x, y, p=2)
            self.assertTrue(x.is_contiguous())
            self.assertFalse(y.is_contiguous())
            self.assertEqual(expected, actual)

            x = torch.randn(5, 7, device=device).t()
            y = torch.randn(3, 5, device=device)
            actual = torch.cdist(x, y, p=2, compute_mode=cm)
            expected = self._brute_cdist(x, y, p=2)
            self.assertFalse(x.is_contiguous())
            self.assertTrue(y.is_contiguous())
            self.assertEqual(expected, actual)

    @tf32_on_and_off()
    def test_cdist_non_contiguous_batch(self, device):
        for cm in ['use_mm_for_euclid_dist', 'donot_use_mm_for_euclid_dist']:
            x = torch.randn(4, 3, 2, 5, 7, device=device).mT
            y = torch.randn(4, 3, 2, 5, 3, device=device).mT
            actual = torch.cdist(x, y, p=2, compute_mode=cm)
            expected = self._brute_cdist(x, y, p=2)
            self.assertFalse(x.is_contiguous())
            self.assertFalse(y.is_contiguous())
            self.assertEqual(expected, actual)

            x = torch.randn(7, 2, 7, 5, device=device)
            y = torch.randn(7, 2, 5, 3, device=device).mT
            actual = torch.cdist(x, y, p=2, compute_mode=cm)
            expected = self._brute_cdist(x, y, p=2)
            self.assertTrue(x.is_contiguous())
            self.assertFalse(y.is_contiguous())
            self.assertEqual(expected, actual)

            x = torch.randn(4, 5, 7, device=device).mT
            y = torch.randn(4, 3, 5, device=device)
            actual = torch.cdist(x, y, p=2, compute_mode=cm)
            expected = self._brute_cdist(x, y, p=2)
            self.assertFalse(x.is_contiguous())
            self.assertTrue(y.is_contiguous())
            self.assertEqual(expected, actual)

    # Maybe merge into OpInfo?
    def test_cdist_euclidean_large(self, device):
        def _test_euclidean_large_cdist(sizex, sizey=None):
            if sizey is None:
                sizey = sizex
            x = torch.randn(sizex, device=device, dtype=torch.float)
            y = torch.randn(sizey, device=device, dtype=torch.float)
            eps = 1e-6
            # to avoid extremum
            x = x - (((x - y) < eps).float() * 2 * eps)
            x.requires_grad = True
            y.requires_grad = True
            dist = torch.cdist(x, y, p=2)
            # Do a backward pass to check that it is valid for large
            # matrices
            loss = dist.sum()
            loss.backward()

        _test_euclidean_large_cdist((2000, 5))

    # Ensure that cdist backward with p<1 does not produce NaNs
    def test_cdist_grad_p_lt_1_no_nan(self, device):
        for p in [0.99, 0.7, 0.5, 0.1, 0.01]:
            x = torch.randn(1, 2, device=device)
            y = x.clone().detach() + torch.tensor([[1., 0.]], device=device)
            x.requires_grad = True
            y.requires_grad = True
            result = torch.cdist(x, y, p=p)
            result.backward(torch.ones_like(result))
            self.assertFalse(torch.isnan(x.grad).any())
            self.assertFalse(torch.isnan(y.grad).any())

    def test_cdist_same_inputs(self, device):
        # Test to detect issues in cdist gradient calculation
        # When the distances are 0
        sizex = (1, 27, 32)
        for p in [0, 1, 2, 3, 1.5, 2.5, float('inf')]:
            x = torch.randn(sizex, device=device, dtype=torch.float)
            dist_grad = torch.randn((1, 27, 27), device=device, dtype=torch.float)
            y = x.clone()
            eps = 1e-6
            x.requires_grad = True
            d = torch.cdist(x, y)
            d.backward(dist_grad)
            # Check that the backward passs does not contain invalid
            # values such as nan or inf
            assert torch.isfinite(x.grad).all()

    def test_multinomial_constraints(self, device):
        x = torch.empty(1, 2, 3, dtype=torch.double, device=device)
        self.assertRaisesRegex(
            RuntimeError, "prob_dist must be 1 or 2 dim",
            lambda: torch.multinomial(x, 2))
        x = torch.empty(1, 2, dtype=torch.long, device=device)
        self.assertRaisesRegex(
            RuntimeError, "multinomial only supports floating-point dtypes for input",
            lambda: torch.multinomial(x, 2))
        x = torch.empty(1, 2, dtype=torch.double, device=device)
        y = torch.empty(1, 2, dtype=torch.double, device=device)
        self.assertRaisesRegex(
            RuntimeError, "multinomial expects Long tensor out",
            lambda: torch.multinomial(x, 2, out=y))
        x = torch.empty(2, dtype=torch.double, device=device)
        self.assertRaisesRegex(
            RuntimeError, "cannot sample n_sample <= 0 samples",
            lambda: torch.multinomial(x, 0))
        x = torch.empty(2, dtype=torch.double, device=device)
        self.assertRaisesRegex(
            RuntimeError, "cannot sample n_sample <= 0 samples",
            lambda: torch.multinomial(x, -1))
        x = torch.empty(2, dtype=torch.double, device=device)
        self.assertRaisesRegex(
            RuntimeError, "cannot sample n_sample > prob_dist",
            lambda: torch.multinomial(x, 3, False))
        x = torch.empty(16777217, dtype=torch.double, device=device)
        self.assertRaisesRegex(
            RuntimeError, "number of categories cannot exceed",
            lambda: torch.multinomial(x, 3))

    def test_cumsum(self, device):
        x = torch.rand(100, 100, device=device)
        res1 = torch.cumsum(x, 1)
        res2 = torch.tensor([]).to(device)
        torch.cumsum(x, 1, out=res2)
        self.assertEqual(res1, res2)
        x.cumsum_(1)
        self.assertEqual(res1, x)

        a = torch.tensor([[True, False, True],
                          [False, False, False],
                          [True, True, True]], device=device)
        b = a.byte()
        aRes = torch.cumsum(a, 0)
        bRes = torch.cumsum(b, 0)
        self.assertEqual(aRes, bRes)
        self.assertEqual(aRes, torch.tensor([[1, 0, 1],
                                             [1, 0, 1],
                                             [2, 1, 2]]))

        aRes = torch.cumsum(a, 1)
        bRes = torch.cumsum(b, 1)
        self.assertEqual(aRes, bRes)
        self.assertEqual(aRes, torch.tensor([[1, 1, 2],
                                             [0, 0, 0],
                                             [1, 2, 3]]))

        # Check that cummulative sum over a zero length dimension doesn't crash on backprop.
        # Also check that cumsum over other dimensions in a tensor with a zero-length
        # dimensiuon also works
        # Also include a basic suite of similar tests for other bases cases.
        shapes = [[2, 0], [2, 1, 4], [0, 2, 3], [1], [5]]
        for shape in shapes:
            for dim in range(len(shape)):
                raw_tensor = torch.zeros(*shape, requires_grad=True)
                integrated = raw_tensor.cumsum(dim=dim)
                # Check that backward does not crash
                integrated.sum().backward()
                # Check that output maintained correct shape
                self.assertEqual(raw_tensor.shape, raw_tensor.grad.shape)

        # Check a scalar example
        raw_tensor = torch.tensor(3., requires_grad=True)
        integrated = raw_tensor.cumsum(dim=-1)
        self.assertEqual(raw_tensor, integrated)
        # Check that backward does not crash
        integrated.sum().backward()
        # Check that output maintained correct shape
        self.assertEqual(raw_tensor.shape, raw_tensor.grad.shape)

    def test_cumprod(self, device):
        x = torch.rand(100, 100, device=device)
        res1 = torch.cumprod(x, 1)
        res2 = torch.tensor([]).to(device)
        torch.cumprod(x, 1, out=res2)
        self.assertEqual(res1, res2)
        x.cumprod_(1)
        self.assertEqual(res1, x)

        a = torch.tensor([[True, False, True],
                          [False, False, False],
                          [True, True, True]], dtype=torch.bool, device=device)
        b = a.byte()
        aRes = torch.cumprod(a, 0)
        bRes = torch.cumprod(b, 0)
        self.assertEqual(aRes, bRes)
        self.assertEqual(aRes, torch.tensor([[1, 0, 1],
                                             [0, 0, 0],
                                             [0, 0, 0]]))

        aRes = torch.cumprod(a, 1)
        bRes = torch.cumprod(b, 1)
        self.assertEqual(aRes, bRes)
        self.assertEqual(aRes, torch.tensor([[1, 0, 0],
                                             [0, 0, 0],
                                             [1, 1, 1]]))

        # Check that cummulative prod over a zero length dimension doesn't crash on backprop.
        # Also check that cumprod over other dimensions in a tensor with a zero-length
        # dimensiuon also works
        # Also include a basic suite of similar tests for other bases cases.
        shapes = [[2, 0], [2, 1, 4], [0, 2, 3], [1], [5]]
        for shape in shapes:
            for dim in range(len(shape)):
                raw_tensor = torch.zeros(*shape, requires_grad=True)
                integrated = raw_tensor.cumprod(dim=dim)
                # Check that backward does not crash
                integrated.sum().backward()
                # Check that output maintained correct shape
                self.assertEqual(raw_tensor.shape, raw_tensor.grad.shape)

        # Check a scalar example
        raw_tensor = torch.tensor(3., requires_grad=True)
        integrated = raw_tensor.cumprod(dim=-1)
        self.assertEqual(raw_tensor, integrated)
        # Check that backward does not crash
        integrated.sum().backward()
        # Check that output maintained correct shape
        self.assertEqual(raw_tensor.shape, raw_tensor.grad.shape)

    def test_cummax_cummin(self, device):
        def test_ops(op, string_of_function_name, expected_output1, expected_output2):
            x = torch.rand(100, 100, device=device)
            out1 = op(x, 1)
            res2 = torch.empty(0, device=device)
            indices2 = torch.empty(0, dtype=torch.int64, device=device)
            op(x, 1, out=(res2, indices2))
            self.assertEqual(out1[0], res2)
            self.assertEqual(out1[1], indices2)

            a = torch.tensor([[True, False, True],
                              [False, False, False],
                              [True, True, True]], dtype=torch.bool, device=device)
            b = a.byte()
            aRes = op(a, 0)
            bRes = op(b, 0)
            self.assertEqual(aRes[0], bRes[0].bool())
            self.assertEqual(aRes[0], expected_output1.bool())

            # test inf and nan input
            x = torch.tensor([4, inf, 1.5, -inf, 0, nan, 1])
            xRes = op(x, 0)[0]
            self.assertEqual(xRes, expected_output2)

            # op shouldn't support values, indices with a dtype, device type or layout
            # different from that of input tensor
            t = torch.randn(10)
            values = torch.empty(0, dtype=torch.int16)
            indices = torch.empty(0, dtype=torch.int64)
            with self.assertRaisesRegex(
                    RuntimeError,
                    'expected scalar_type Float but found Short'):
                op(t, 0, out=(values, indices))

            # Check that op over a zero length dimension doesn't crash on backprop.
            # Also check that op over other dimensions in a tensor with a zero-length
            # dimension also works
            # Also include a basic suite of similar tests for other bases cases.
            shapes = [[2, 0], [2, 1, 4], [0, 2, 3], [1], [5]]
            for shape in shapes:
                for dim in range(len(shape)):
                    raw_tensor = torch.zeros(*shape, requires_grad=True)
                    integrated = getattr(raw_tensor, string_of_function_name)(dim=dim)
                    # Check that backward does not crash
                    integrated[0].sum().backward()
                    # Check that output maintained correct shape
                    self.assertEqual(raw_tensor.shape, raw_tensor.grad.shape)

            # Check a scalar example
            raw_tensor = torch.tensor(3., requires_grad=True)
            integrated = getattr(raw_tensor, string_of_function_name)(dim=-1)
            # Check that backward does not crash
            integrated[0].sum().backward()
            # Check that output maintained correct shape
            self.assertEqual(raw_tensor.shape, raw_tensor.grad.shape)

        expected_out = torch.tensor([4, inf, inf, inf, inf, nan, nan])
        test_ops(torch.cummax, "cummax", torch.tensor([[1, 0, 1],
                                                       [1, 0, 1],
                                                       [1, 1, 1]]), expected_out)

        expected_out = torch.tensor([4, 4, 1.5, -inf, -inf, nan, nan])
        test_ops(torch.cummin, "cummin", torch.tensor([[1, 0, 1],
                                                       [0, 0, 0],
                                                       [0, 0, 0]]), expected_out)

    def test_logcumsumexp(self, device):
        def logcumsumexp(a, axis):
            return torch.cumsum(a.exp(), axis=axis).log_()

        axis = -1
        a = torch.randn(100, 100, device=device)

        actual = a.logcumsumexp(axis)
        expected = logcumsumexp(a, axis)
        self.assertEqual(a.dtype, actual.dtype)
        self.assertEqual(expected.shape, actual.shape)
        self.assertEqual(expected, actual)

        # check -inf and nan handling
        x = torch.tensor([-float('inf'), -float('inf'), 1.0, 1.0, float('inf'),
                         float('inf'), float('nan'), 1.0, 1.0], device=device)
        x2d = x.unsqueeze(0).expand(2, -1)

        for inp in (x, x2d):
            actual = inp.logcumsumexp(axis)
            expected = logcumsumexp(inp, axis)
            self.assertEqual(expected, actual)

        # Check that out is actually inplace
        b = torch.randn(5, 2, device=device)
        inplace_out = torch.zeros(5, 2, device=device)

        expected = logcumsumexp(b, axis)
        torch.logcumsumexp(b, axis=axis, out=inplace_out)

        self.assertEqual(inplace_out, expected)

        # Check input and inplace_output type mismatch
        b = torch.randn(5, 2, device=device, dtype=torch.float64)
        inplace_out = torch.zeros(5, 2, device=device, dtype=torch.float32)
        with self.assertRaisesRegex(
                RuntimeError,
                'expected scalar_type Double but found Float'):
            torch.logcumsumexp(b, axis, out=inplace_out)

    def _test_diff_numpy(self, t, dims=None):
        # Helper for test_diff to compare with NumPy reference implementation
        def to_np(t):
            if t.dtype == torch.bfloat16:
                return t.to(dtype=torch.float, device="cpu").numpy()
            else:
                return t.cpu().numpy()

        for dim in dims if dims else range(t.dim()):
            prepend = t.narrow(dim, 0, 1)
            append = t.narrow(dim, 0, 1)
            np_t = to_np(t)

            # test when no prepend and append
            for n in range(t.size(dim)):
                actual = torch.diff(t, dim=dim, n=n)
                expected = torch.from_numpy(np.diff(np_t, axis=dim, n=n))
                self.assertEqual(actual, expected.to(t.dtype))

            # test when prepend and append's size along dim is 1
            for n in range(1, t.size(dim) + 4):
                actual = torch.diff(t, dim=dim, n=n, prepend=prepend, append=append)
                expected = torch.from_numpy(np.diff(np_t, axis=dim, n=n, prepend=to_np(prepend), append=to_np(append)))
                self.assertEqual(actual, expected.to(t.dtype))

            # test when prepend and append's size along dim != 1
            for n in range(1, t.size(dim) * 3):
                actual = torch.diff(t, dim=dim, n=n, prepend=t, append=t)
                expected = torch.from_numpy(np.diff(np_t, axis=dim, n=n, prepend=np_t, append=np_t))
                self.assertEqual(actual, expected.to(t.dtype))

    # All tensors appear contiguous on XLA
    @onlyNativeDeviceTypes
    @dtypes(*get_all_dtypes(include_bfloat16=False))
    def test_diff_noncontig(self, device, dtype):
        shapes = (
            (1,),
            (1, 5),
            (3, 5),
            (1, 5, 1),
            (2, 3, 5))

        for shape in shapes:
            contig = make_tensor(shape, dtype=dtype, device=device, low=-9, high=9)

            non_contig = torch.empty(shape + (2, 2), device=device, dtype=dtype)[..., 0]
            non_contig = non_contig.select(-1, -1)
            non_contig.copy_(contig)
            self.assertTrue(not non_contig.is_contiguous() or shape == (1,))

            self._test_diff_numpy(non_contig)

    # RngNormal not implemented for type f16 for XLA
    @dtypes(*get_all_dtypes(include_half=False, include_bfloat16=False))
    @dtypesIfCPU(*get_all_dtypes(include_bfloat16=False))
    @dtypesIfCUDA(*get_all_dtypes(include_bfloat16=False))
    def test_diff(self, device, dtype):
        shapes = (
            (1,),
            (1, 5),
            (3, 5),
            (1, 5, 1),
            (2, 3, 5))

        for shape in shapes:
            contig = make_tensor(shape, dtype=dtype, device=device, low=-9, high=9)
            self._test_diff_numpy(contig)

        t = torch.ones(2, 3)

        with self.assertRaisesRegex(
                RuntimeError, 'diff expects prepend or append to be the same dimension as input'):
            invalid_prepend = torch.tensor([1, 2, 3], device=device, dtype=dtype)
            t.diff(dim=0, prepend=invalid_prepend)

        with self.assertRaisesRegex(
                RuntimeError, 'diff expects the shape of tensor to prepend or append to match that of input'):
            invalid_prepend = torch.tensor([[0, 1]], device=device, dtype=dtype)
            t.diff(dim=0, prepend=invalid_prepend)

        with self.assertRaisesRegex(
                RuntimeError, 'diff expects input to be at least one-dimensional'):
            scalar = torch.tensor(2, device=device, dtype=dtype)
            torch.diff(scalar)

    # if the given input arg is not a list, it returns a list of single element: [arg]
    def _wrap_to_list(self, input_array):
        return input_array if isinstance(input_array, list) else [input_array]

    # To ensure inf, -inf, and nan values do not cause divergence between Numpy and PyTorch.
    # There are two types of possible divergence:
    # 1. When we compute a,b both real numbers and has very small absolute values (i.e. very near to 0.0)
    # then, result of a/b be inf, -inf and nan, and this cause divergence.
    # 2. When we are dividing complex numbers by zero. For example, when a = torch.tensor(3+5j) we have
    # a/0 to be equal to nan + nan*j in PyTorch and inf + inf*j in Numpy.
    def _inf_nan_preprocess(self, actual, expected):
        for i in range(len(expected)):
            expected[i] = np.nan_to_num(expected[i], nan=nan, posinf=nan, neginf=nan)
            # nan_to_num is not defined for complex tensors in PyTorch.
            if actual[i].dtype == torch.complex64 :
                actual[i].real = torch.nan_to_num(actual[i].real, nan=nan, posinf=nan, neginf=nan)
                actual[i].imag = torch.nan_to_num(actual[i].imag, nan=nan, posinf=nan, neginf=nan)
            else:
                actual[i] = torch.nan_to_num(actual[i], nan=nan, posinf=nan, neginf=nan)

        return actual, expected

    @onlyNativeDeviceTypes
    @dtypes(torch.long, torch.float32, torch.complex64)
    def test_gradient_all(self, device, dtype):
        def create_scalar(shape):
            return make_tensor((1,), device='cpu', dtype=dtype, low=1.).item()

        def create_list(shape):
            return make_tensor((len(shape),), device='cpu', dtype=dtype, low=1.).tolist()

        def create_coordinate_tensors(shape):
            tensor_list = []
            for i in range(len(shape)):
                tensor_list.append(make_tensor((shape[i],), device=device, dtype=dtype))
            return tensor_list

        def filter_shape(shape, dim):
            filtered_shape = []
            for i in range(len(dim)):
                filtered_shape.append(shape[dim[i]])
            return filtered_shape

        # shape, dims format
        test_cases = (
            ((5,), (0,)),
            ((4, 4), (0, 1)),
            ((3, 3, 3), (-1, 0)),
            ((4, 4, 4), (2,)),
            ((4, 4, 4), (0, 1)),
            ((4, 4, 4, 3), (0, 2, 3)),
            ((4, 5, 3, 4, 3), (1, 2)),
            ((4, 3, 6, 5, 3), (2, 4)),
            ((4, 3, 3, 5, 3), (0, 1, 2, 3, 4)),
            ((1, 3, 3), (1, 2)),
            ((1, 5), (1,)),
        )

        for case, contig, edge_order, space_fn in product(test_cases, [True, False], [1, 2],
                                                          (create_scalar, create_list, create_coordinate_tensors)):
            shape, dims = case
            # filter shape by dims before passing filtered shape to create_* functions
            filtered_shape = filter_shape(shape, dims)

            spacing = space_fn(filtered_shape)
            t = make_tensor(shape, device=device, dtype=dtype, noncontiguous=not contig)
            t_np = t.cpu().numpy()

            actual = torch.gradient(t, spacing=spacing, dim=dims, edge_order=edge_order)
            if space_fn == create_coordinate_tensors and spacing[0].device != 'cpu':
                spacing = [space.cpu().detach().numpy() for space in spacing]
            expected = np.gradient(t_np, *self._wrap_to_list(spacing), axis=dims, edge_order=edge_order)
            actual, expected = self._inf_nan_preprocess(list(actual), self._wrap_to_list(expected))
            self.assertEqual(actual, expected, equal_nan=True, atol=1e-4, rtol=0, exact_dtype=False)

    @onlyNativeDeviceTypes
    @dtypes(torch.long, torch.float32, torch.complex64)
    def test_gradient_extreme_cases(self, device, dtype):
        # Test behaviour for inf and nan values
        actual = torch.gradient(torch.tensor([2, -2, inf, inf, -inf, -inf, inf, 3, -inf, 2, nan, nan, 3, inf, nan]))
        expected = np.gradient(np.array([2, -2, inf, inf, -inf, -inf, inf, 3, -inf, 2, nan, nan, 3, inf, nan]))
        self.assertEqual(actual, self._wrap_to_list(expected), exact_dtype=False)

        # Test behaviour in very big tensors
        large_size = 100000
        t = make_tensor((large_size,), dtype=dtype, device=device)
        t_np = t.cpu().numpy()
        coordinates_np = list(np.random.randn(large_size))
        coordinates = [torch.tensor(coordinates_np, device=device)]
        actual = torch.gradient(t, spacing=coordinates, dim=0, edge_order=1)
        expected = [np.gradient(t_np, coordinates_np, axis=0, edge_order=1)]
        self.assertEqual(actual, expected, exact_dtype=False)

        actual = torch.gradient(t, spacing=coordinates, dim=0, edge_order=2)
        expected = [np.gradient(t_np, coordinates_np, axis=0, edge_order=2)]
        self.assertEqual(actual, expected, exact_dtype=False)

    @onlyNativeDeviceTypes
    def test_gradient_type_promotion(self, device):
        inputs = (
            make_tensor((4, 4), device=device, dtype=torch.float32),
            make_tensor((4, 4), device=device, dtype=torch.complex64),
            make_tensor((4, 4), device=device, dtype=torch.int64),
        )

        spacing = (
            make_tensor((1,), device='cpu', dtype=torch.float32).item(),
            make_tensor((1,), device='cpu', dtype=torch.int64).item(),
            make_tensor((1,), device='cpu', dtype=torch.complex64).item(),
            make_tensor((2,), device='cpu', dtype=torch.float32, low=0.1).tolist(),
            make_tensor((2,), device='cpu', dtype=torch.int64, low=1).tolist(),
            make_tensor((2,), device='cpu', dtype=torch.complex64).tolist(),
            [make_tensor((4,), device=device, dtype=torch.float32),
             make_tensor((4,), device=device, dtype=torch.float32)],
            [make_tensor((4,), device=device, dtype=torch.int64),
             make_tensor((4,), device=device, dtype=torch.int64)],
            [make_tensor((4,), device=device, dtype=torch.complex64),
             make_tensor((4,), device=device, dtype=torch.complex64)],
        )

        for input, spacing_or_coord, edge_order in product(inputs, spacing, [1, 2]):
            input_np = input.cpu().numpy()
            input_np = input.cpu().numpy()
            actual = torch.gradient(input, spacing=spacing_or_coord, dim=(0, 1), edge_order=edge_order)
            spacing_or_coord_wrapped = self._wrap_to_list(spacing_or_coord)
            spacing_or_coord_np = []
            if torch.is_tensor(spacing_or_coord_wrapped[0]) and torch.device(spacing_or_coord_wrapped[0].device).type != 'cpu':
                for i in range(len(spacing_or_coord_wrapped)):
                    spacing_or_coord_np.append(spacing_or_coord_wrapped[i].detach().clone().cpu().numpy())
            else:
                spacing_or_coord_np = spacing_or_coord_wrapped
            expected = np.gradient(input_np, *spacing_or_coord_np, axis=(0, 1), edge_order=edge_order)
            if actual[0].dtype == torch.complex64 and input.dtype != torch.complex64:
                for i in range(len(actual)):
                    self.assertEqual(actual[i].real, expected[i].real, exact_dtype=False)
                    # Type promotion fails on Numpy when spacing is given as complex number and input is given as real.
                    # Result is given just as real number and all the imaginary parts to be equal to zero.
                    self.assertEqual(expected[i].imag, torch.zeros(actual[i].shape), exact_dtype=False)
            else:
                actual, expected = self._inf_nan_preprocess(list(actual), expected)
                self.assertEqual(actual, expected, equal_nan=True, exact_dtype=False)

    # FIXME: port this to ErrorInputs
    @onlyNativeDeviceTypes
    @dtypes(torch.long, torch.float32, torch.complex64)
    def test_error_gradient(self, device, dtype):
        t = torch.tensor([[1, 2, 3], [4, 5, 6], [7, 8, 9]], device=device, dtype=dtype)
        with self.assertRaisesRegex(RuntimeError, 'torch.gradient expected spacing to be unspecified, a scalar '):
            dim = (1, 0)
            spacing = [0.1]
            torch.gradient(t, spacing=spacing, dim=dim, edge_order=1)

        with self.assertRaisesRegex(RuntimeError, 'torch.gradient only supports edge_order=1 and edge_order=2.'):
            torch.gradient(t, edge_order=3)

        with self.assertRaisesRegex(RuntimeError, 'dim 1 appears multiple times in the list of dims'):
            dim = (1, 1)
            spacing = 0.1
            torch.gradient(t, spacing=spacing, dim=dim, edge_order=1)

        with self.assertRaisesRegex(RuntimeError, 'torch.gradient expected each tensor to be on the same device,'):
            dim = (0, 1)
            coordinates = [torch.tensor([1, 2, 4], device='cpu'), torch.tensor([1, 2, 4], device='meta')]
            torch.gradient(t, spacing=coordinates, dim=dim, edge_order=1)

        with self.assertRaises(IndexError):
            torch.gradient(t, dim=3)

        with self.assertRaisesRegex(RuntimeError, 'torch.gradient expected each dimension size to be at least'):
            torch.gradient(torch.tensor([[1], [2], [3]]), edge_order=1)

        with self.assertRaisesRegex(RuntimeError, 'torch.gradient expected each dimension size to be at least'):
            torch.gradient(torch.tensor([[1, 2], [3, 4]]), edge_order=2)

    def _test_large_cum_fn_helper(self, x, fn):
        x_cpu = x.cpu().float()
        expected = fn(x_cpu)
        actual = fn(x).cpu().float()
        self.assertEqual(expected, actual.cpu().float())

    @unittest.skipIf(IS_FBCODE and IS_REMOTE_GPU, "sandcastle OOM with current tpx gpu/re configuration")
    @onlyCUDA
    @dtypes(torch.half)  # only small dtype not to get oom
    def test_large_cumsum(self, device, dtype):
        # initialization to avoid overflow and half caveats
        x = torch.empty(2**30 + 200, device=device, dtype=dtype)
        x[::3] = -3
        x[1::3] = 2
        x[2::3] = 1
        self._test_large_cum_fn_helper(x, lambda x: torch.cumsum(x, 0))

    @onlyCUDA
    @dtypes(torch.half)  # only small dtype not to get oom
    def test_large_cumprod(self, device, dtype):
        # initialization to avoid overflow and half caveats
        x = torch.empty(2**30 + 200, device=device, dtype=dtype)
        x[::3] = 8
        x[1::3] = .25
        x[2::3] = .5
        self._test_large_cum_fn_helper(x, lambda x: torch.cumprod(x, 0))

    def test_discontiguous_out_cumsum(self, device):
        x = torch.randn(4, 8, device=device)
        y = torch.empty(4, 16, device=device)[:, ::2]
        out = torch.cumsum(x, 0)
        torch.cumsum(x, 0, out=y)
        self.assertFalse(y.is_contiguous())
        self.assertEqual(out, y, atol=0., rtol=0.)

    def _test_cumminmax_helper(self, x, fn, expected_val, expected_ind):
        val, ind = fn(x, -1)
        self.assertEqual(val, expected_val, atol=0, rtol=0)
        self.assertEqual(ind, expected_ind, atol=0, rtol=0)
        out_val = torch.empty_like(val).t().contiguous().t()
        out_ind = torch.empty_like(ind).t().contiguous().t()
        fn(x, -1, out=(out_val, out_ind))
        self.assertFalse(out_val.is_contiguous())
        self.assertFalse(out_ind.is_contiguous())
        self.assertEqual(out_val, expected_val, atol=0, rtol=0)
        self.assertEqual(out_ind, expected_ind, atol=0, rtol=0)

    def test_cummax_discontiguous(self, device):
        x = torch.tensor([[0, 1, 2, 3, 2, 1], [4, 5, 6, 5, 6, 7]], device=device, dtype=torch.float).t().contiguous().t()
        expected_val = torch.tensor([[0, 1, 2, 3, 3, 3], [4, 5, 6, 6, 6, 7]], device=device, dtype=torch.float)
        expected_ind = torch.tensor([[0, 1, 2, 3, 3, 3], [0, 1, 2, 2, 4, 5]], device=device, dtype=torch.long)
        self._test_cumminmax_helper(x, torch.cummax, expected_val, expected_ind)

    def test_cummin_discontiguous(self, device):
        x = torch.tensor([[3, 2, 1, 0, 1, 2], [7, 6, 5, 4, 5, 2]], device=device, dtype=torch.float).t().contiguous().t()
        expected_val = torch.tensor([[3, 2, 1, 0, 0, 0], [7, 6, 5, 4, 4, 2]], device=device, dtype=torch.float)
        expected_ind = torch.tensor([[0, 1, 2, 3, 3, 3], [0, 1, 2, 3, 3, 5]], device=device, dtype=torch.long)
        self._test_cumminmax_helper(x, torch.cummin, expected_val, expected_ind)

    def test_bool_tensor_value_change(self, device):
        x = torch.tensor([True, False], dtype=torch.bool, device=device)
        x[0] = False
        x[1] = True
        self.assertEqual(x, torch.tensor([False, True], dtype=torch.bool, device=device))

    # FIXME: move to shape ops test suite
    def test_unfold_all_devices_and_dtypes(self, device):
        for dt in get_all_dtypes():

            if dt == torch.bool:
                x = torch.empty((0, 1, 3, 0), dtype=dt, device=device)
                self.assertEqual((0, 1, 1, 0, 3), x.unfold(2, 3, 2).shape)
            else:
                x = torch.empty((0, 1, 3, 0), dtype=dt, device=device)
                self.assertEqual((0, 1, 1, 0, 3), x.unfold(2, 3, 2).shape)

    # FIXME: move to shape ops test suite
    def test_unfold_scalars(self, device):
        x = torch.tensor(0.5, device=device)
        # unfold on a 0-dimensional tensor should always return a 1-d dimensional
        # tensor of shape [size] (i.e., the second parameter to unfold)

        self.assertEqual(torch.empty(0, device=device), x.unfold(0, 0, 1))
        self.assertEqual(torch.empty(0, device=device), x.unfold(0, 0, 2))
        self.assertEqual(torch.tensor([0.5], device=device), x.unfold(0, 1, 1))

    # FIXME: move to data movement test suite
    def test_copy_all_dtypes_and_devices(self, device):
        from copy import copy
        for dt in get_all_dtypes():
            x = torch.tensor([1, 2, 3, 4], dtype=dt, device=device)
            x_clone = x.clone()
            y = copy(x)
            y.fill_(1)
            # copy is a shallow copy, only copies the tensor view,
            # not the data
            self.assertEqual(x, y)

    # FIXME: move to data movement test suite
    @onlyNativeDeviceTypes
    def test_copy_math_view(self, device):
        for dst_dtype, src_dtype in [
                (torch.float32, torch.float32),
                (torch.float64, torch.float32),
                (torch.int64, torch.int32),
                (torch.complex128, torch.complex64),
        ]:
            src = make_tensor((100,), dtype=src_dtype, device=device)
            dst = torch.empty(100, dtype=dst_dtype, device=device)

            dst.copy_(src)
            self.assertEqual(dst, src, exact_dtype=False)

            dst.copy_(src._neg_view())
            self.assertEqual(dst, src.neg(), exact_dtype=False)

            dst._neg_view().copy_(torch._neg_view(src))
            self.assertEqual(dst, src, exact_dtype=False)

            dst._neg_view().copy_(src)
            self.assertEqual(dst, src.neg(), exact_dtype=False)

        for dst_dtype, src_dtype in [
                (torch.complex64, torch.complex64),
                (torch.complex128, torch.complex64),
        ]:
            src = make_tensor((100,), dtype=src_dtype, device=device)
            dst = torch.empty(100, dtype=dst_dtype, device=device)

            dst.conj().copy_(src)
            self.assertEqual(dst, src.conj_physical(), exact_dtype=False)

            dst.conj().copy_(src._neg_view())
            self.assertEqual(dst, src.neg().conj_physical(), exact_dtype=False)

    # FIXME: move to data movement test suite
    @onlyNativeDeviceTypes
    @dtypes(torch.int64, torch.float32, torch.complex64)
    def test_copy_transpose_math_view(self, device, dtype):
        src = make_tensor((100, 100), dtype=dtype, device=device).transpose(0, 1)
        dst = torch.empty((100, 100), dtype=dtype, device=device)

        dst._neg_view().copy_(src)
        self.assertEqual(dst, -src)
        dst._neg_view().copy_(src._neg_view())
        self.assertEqual(dst, src)
        dst.copy_(src._neg_view())
        self.assertEqual(dst, -src)

        if dtype.is_complex:
            dst.conj().copy_(src)
            self.assertEqual(dst, src.conj_physical())
            dst.conj().copy_(src.conj())
            self.assertEqual(dst, src)
            dst.copy_(src.conj())
            self.assertEqual(dst, src.conj_physical())

    def test_clone_all_dtypes_and_devices(self, device):
        for dt in get_all_dtypes():
            x = torch.tensor((1, 1), dtype=dt, device=device)
            y = x.clone()
            self.assertEqual(x, y)

    def test_clone_zero_stride_dim(self, device):
        # stride zero, size 1 axis, not contiguous
        x = torch.randn(10)
        y = x.as_strided([2, 1, 5], [1, 0, 2])
        self.assertEqual(y, y.clone())

    def test_clone_not_memory_dense(self):
        # github issue: https://github.com/pytorch/pytorch/issues/64176
        x = torch.randn(10, 8).t()[::2, ::2]
        y = x.clone()
        # should retain permutation after densification
        self.assertTrue(y.stride() == (1, 4))

    # FIXME: move to elementwise ternary test suite
    @dtypesIfCUDA(*set(get_all_math_dtypes('cuda')))
    @dtypes(*set(get_all_math_dtypes('cpu')))
    def test_addcmul(self, device, dtype):
        # Returns floating or integral scalar corresponding to dtype
        def _number(floating, integer, dtype):
            if dtype in [torch.half, torch.float, torch.double, torch.bfloat16]:
                return floating
            elif dtype in [torch.cfloat, torch.cdouble]:
                return floating * (1 + 1j)
            else:
                return integer

        def rand_tensor(size, dtype, device):
            if dtype.is_floating_point or dtype.is_complex:
                return torch.rand(size=size, dtype=dtype, device=device)
            if dtype == torch.uint8:
                return torch.randint(1, 5, size=size, dtype=dtype, device=device)
            else:
                return torch.randint(-5, 5, size=size, dtype=dtype, device=device)

        a = rand_tensor((2, 2), dtype=dtype, device=device)
        b = rand_tensor((2, 2), dtype=dtype, device=device)
        c = rand_tensor((2, 2), dtype=dtype, device=device)

        alpha = _number(0.5, 3, dtype)

        actual = torch.addcmul(a, b, c, value=alpha)
        expected = a + alpha * b * c

        self.assertEqual(expected, actual)

        with self.assertWarnsOnceRegex(
                UserWarning, "This overload of addcmul is deprecated"):
            self.assertEqual(actual, torch.addcmul(a, alpha, b, c))

        if self.device_type == 'cuda' and dtype == torch.half:
            a = torch.tensor([60000.0], device=device, dtype=dtype)
            b = torch.tensor([60000.0], device=device, dtype=dtype)
            c = torch.tensor([2.0], device=device, dtype=dtype)
            out = torch.addcmul(a, b, c, value=-1)
            self.assertTrue(not (out.isnan() or out.isinf()))

    # FIXME: move to shape ops test suite
    def test_narrow_empty(self, device):
        x = torch.randn(2, 3, 4, device=device)
        for d in range(x.dim()):
            y = x.narrow(d, x.size(d), 0)
            sz = list(x.size())
            sz[d] = 0
            self.assertEqual(sz, y.size())

    # FIXME: move to test indexing
    @dtypes(*get_all_dtypes())
    def test_index_copy(self, device, dtype):
        # We just test for num_copy <= num_dest, as otherwise there are repeated indices
        # and the behavior is undefined
        num_copy, num_dest = 3, 5

        def make_arg(batch_sizes, n, dim, contig):
            size_arg = batch_sizes[:dim] + (n,) + batch_sizes[dim:]
            return make_tensor(size_arg, dtype=dtype, device=device, low=None, high=None, noncontiguous=not contig)

        def ref_index_copy(tgt, dim, idx, src):
            for i in range(idx.size(0)):
                idx_dest = dim * (slice(None),) + (idx[i],)
                idx_src = dim * (slice(None),) + (i,)
                tgt[idx_dest] = src[idx_src]

        # More thorough testing as in index_add
        for dest_contig, src_contig, index_contig in product([True, False], repeat=3):
            for other_sizes in ((), (4, 5)):
                for dim in range(len(other_sizes)):
                    dest = make_arg(other_sizes, num_dest, dim, dest_contig)
                    src = make_arg(other_sizes, num_copy, dim, src_contig)
                    idx = torch.randperm(num_dest, dtype=torch.int64, device=device)[:num_copy]
                    if not index_contig:
                        idx = torch.repeat_interleave(idx, 2, dim=-1)
                        idx = idx[..., ::2]
                    dest2 = dest.clone()
                    dest.index_copy_(dim, idx, src)
                    ref_index_copy(dest2, dim, idx, src)
                    self.assertEqual(dest, dest2)

    # FIXME: move to test indexing
    # onlyNativeDeviceTypes due to an XLA error:
    # https://github.com/pytorch/pytorch/issues/53256
    @onlyNativeDeviceTypes
    @dtypes(*get_all_dtypes())
    def test_index_copy_scalars(self, device, dtype):
        # Create the 8 possible combinations of scalar sizes for target / index / source
        scalars = ((make_tensor(size_t, dtype=dtype, device=device, low=None, high=None),
                    make_tensor(size_i, dtype=torch.int64, device=device, low=0, high=1),
                    make_tensor(size_s, dtype=dtype, device=device, low=None, high=None))
                   for size_t, size_i, size_s in product([(), (1,)], repeat=3))
        for target, idx, source in scalars:
            target.index_copy_(0, idx, source)
            self.assertEqual(target.item(), source.item())

    # FIXME: move to test indexing
    @onlyCPU
    def test_errors_index_copy(self, device):
        # We do not test the GPU as the CUDA_ASSERT would break the CUDA context
        idx_dim = 8
        tgt_dim = 5
        batch_dim = 3

        # Too large of an index
        a = torch.randn(batch_dim, tgt_dim, device=device)
        idx = torch.full((idx_dim,), tgt_dim, device=device)
        c = torch.zeros(batch_dim, idx_dim, device=device)
        with self.assertRaises(IndexError):
            a.index_copy_(1, idx, c)

        # Too small (negative indices)
        idx = torch.full((idx_dim,), -1, device=device)
        with self.assertRaises(IndexError):
            a.index_copy_(1, idx, c)

        # Too small (very negative indices) - they should be unsupported even
        # when support for negative indices is implemented for index_copy_
        idx = torch.full((idx_dim,), -tgt_dim - 1, device=device)
        with self.assertRaises(IndexError):
            a.index_copy_(1, idx, c)

    def _prepare_data_for_index_copy_and_add_deterministic(
        self, dim: int, device: torch.device
    ) -> Tuple[torch.Tensor, torch.Tensor, torch.Tensor]:
        assert (dim >= 0 and dim < 3)
        a = [5, 4, 3]
        a[dim] = 2000
        x = torch.zeros(a, device=device)
        b = a.copy()
        elems = a[dim] * 20
        b[dim] = elems
        src = torch.rand(b, device=device)
        index = torch.randint(a[dim], (elems,), device=device)
        return (x, index, src)

    # FIXME: move to test indexing
    @onlyNativeDeviceTypes
    def test_index_copy_deterministic(self, device: torch.device) -> None:
        for dim in range(3):
            x, index, src = self._prepare_data_for_index_copy_and_add_deterministic(dim, device)
            with DeterministicGuard(True):
                y0 = torch.index_copy(x, dim, index, src)

            x0 = x.clone().detach()
            index_list = index.tolist()
            for i in range(len(index_list)):
                if dim == 0:
                    x0[index_list[i], :, :] = src[i, :, :]
                elif dim == 1:
                    x0[:, index_list[i], :] = src[:, i, :]
                elif dim == 2:
                    x0[:, :, index_list[i]] = src[:, :, i]

            self.assertEqual(x0, y0, atol=0, rtol=0)

    # FIXME: move to test indexing
    @onlyNativeDeviceTypes
    def test_index_add_deterministic(self, device: torch.device) -> None:
        for dim in range(3):
            x, index, src = self._prepare_data_for_index_copy_and_add_deterministic(dim, device)
            alpha = random.random() + 1
            # on CPU it should be deterministic regardless of the deterministic mode
            with DeterministicGuard(True):
                y0 = torch.index_add(x, dim, index, src, alpha=alpha)
                for _ in range(3):
                    y = torch.index_add(x, dim, index, src, alpha=alpha)
                    self.assertEqual(y, y0, atol=0, rtol=0)

            with DeterministicGuard(False):
                for _ in range(3):
                    y_nd = torch.index_add(x, dim, index, src, alpha=alpha)
                    self.assertEqual(y_nd, y0, atol=1e-3, rtol=1e-5)

    # FIXME: find a test suite for the put operator
    @onlyNativeDeviceTypes
    def test_index_put_non_accumulate_deterministic(self, device) -> None:
        with DeterministicGuard(True):
            for i in range(3):
                m = random.randint(10, 20)
                elems = random.randint(20000, 30000)
                values = torch.rand(elems, device=device)
                indices = torch.randint(m, (elems,), device=device)
                input = torch.rand(m, device=device)
                output = input.index_put((indices,), values, accumulate=False)

                input_list = input.tolist()
                indices_list = indices.tolist()
                values_list = values.tolist()
                for i, v in zip(indices_list, values_list):
                    input_list[i] = v

                self.assertEqual(output, input_list)

    # FIXME: move to test indexing
    @dtypes(*get_all_dtypes())
    def test_index_fill(self, device, dtype):
        x = torch.tensor([[1, 2], [4, 5]], dtype=dtype, device=device)
        index = torch.tensor([0], device=device)
        x.index_fill_(1, index, 0)
        self.assertEqual(x, torch.tensor([[0, 2], [0, 5]], dtype=dtype, device=device))
        if not x.is_complex() and not device == "meta":
            with self.assertRaisesRegex(RuntimeError, r"Scalar"):
                x.index_fill_(1, index, 1 + 1j)
        # Make sure that the result stays 0-dim while applied to
        # a 0-dim input
        x = torch.tensor(1, dtype=dtype, device=device)
        self.assertEqual(0, x.index_fill(0, index, -1).dim())
        self.assertEqual(0, x.index_fill_(0, index, -1).dim())

    # FIXME: move to test indexing
    # The test fails for zero-dimensional tensors on XLA
    @onlyNativeDeviceTypes
    @dtypes(*get_all_dtypes())
    def test_index_select(self, device, dtype):
        num_src, num_out = 3, 5

        def make_arg(batch_sizes, n, dim, contig):
            size_arg = batch_sizes[:dim] + (n,) + batch_sizes[dim:]
            return make_tensor(size_arg, dtype=dtype, device=device, low=None, high=None, noncontiguous=not contig)

        def ref_index_select(src, dim, idx):
            # bfloat16 is just used on GPU, so it's not supported on numpy
            if dtype == torch.bfloat16:
                src = src.float()
            out = torch.from_numpy(np.take(src.cpu().numpy(), idx.cpu().numpy(), axis=dim))
            if dtype == torch.bfloat16:
                out = out.to(device=device, dtype=dtype)
            return out

        for src_contig, idx_contig in product([True, False], repeat=2):
            for other_sizes in ((), (4, 5)):
                for dim in range(len(other_sizes)):
                    src = make_arg(other_sizes, num_src, dim, src_contig)
                    idx = make_tensor(
                        (num_out,), dtype=torch.int64, device=device, low=0, high=num_src, noncontiguous=not idx_contig
                    )
                    out = torch.index_select(src, dim, idx)
                    out2 = ref_index_select(src, dim, idx)
                    self.assertEqual(out, out2)

        for idx_type in (torch.int32, torch.int64):
            other_sizes = (3, 2)
            dim = 1
            src = make_arg(other_sizes, num_src, dim, True)
            idx = make_tensor((num_out,), dtype=idx_type, device=device, low=0, high=num_src, noncontiguous=False)
            out = torch.index_select(src, dim, idx)
            out2 = ref_index_select(src, dim, idx)
            self.assertEqual(out, out2)

        # Create the 4 possible combinations of scalar sizes for index / source
        scalars = ((make_tensor(size_s, dtype=dtype, device=device),
                    torch.zeros(size_i, dtype=torch.int64, device=device))
                   for size_s, size_i in product([(), (1,)], repeat=2))
        for source, idx in scalars:
            out = source.index_select(0, idx)
            self.assertEqual(out.item(), source.item())

    # FIXME: find a test suite for the take operator
    @dtypes(*get_all_dtypes())
    def test_take(self, device, dtype):
        idx_size = (4,)

        make_arg = partial(make_tensor, device=device, dtype=dtype)
        make_idx = partial(make_tensor, low=0, device=device, dtype=torch.int64)

        def ref_take(src, idx):
            if dtype == torch.bfloat16:
                src = src.half()
            src = src.cpu().numpy()
            idx = idx.cpu().numpy()
            out = torch.from_numpy(np.take(src, idx)).to(device=device, dtype=dtype)
            return out

        for src_contig, idx_contig, idx_reshape in product([True, False], repeat=3):
            for src_size in ((5,), (4, 5)):
                src = make_arg(src_size, noncontiguous=not src_contig)
                idx = make_idx(idx_size, high=src.numel(), noncontiguous=not idx_contig)
                if idx_reshape:
                    idx = idx.reshape(2, 2)
                out = torch.take(src, idx)
                out2 = ref_take(src, idx)
                self.assertEqual(out, out2)

        # Create the 4 possible combinations of scalar sizes for source / index
        for size_s, size_i in product([(), (1,)], repeat=2):
            source = make_arg(size_s)
            idx = make_idx(size_i, high=1)
            out = source.take(idx)
            self.assertEqual(out.item(), source.item())

    # FIXME: find a test suite for the put operator
    # The bool instance does not work on GPU. See
    # https://github.com/pytorch/pytorch/issues/54317
    @dtypes(*get_all_dtypes(include_bool=False))
    def test_put(self, device, dtype):
        src_size = (4,)

        make_arg = partial(make_tensor, device=device, dtype=dtype)
        make_idx = partial(make_tensor, low=0, device=device, dtype=torch.int64)

        def ref_put(dst, idx, src, accumulate):
            new_dst = dst.clone(memory_format=torch.contiguous_format).view(-1)
            new_idx = idx.contiguous().view(-1)
            new_src = src.contiguous().view(-1)
            method = new_dst.index_add_ if accumulate else new_dst.index_copy_
            return method(0, new_idx, new_src).view_as(dst)

        for dst_contig, src_contig, idx_contig, idx_reshape, accumulate in product([True, False], repeat=5):
            for dst_size in ((5,), (4, 5)):
                dst = make_arg(dst_size, noncontiguous=not dst_contig)
                src = make_arg(src_size, noncontiguous=not src_contig)

                # If accumulate=True, `put_` should be deterministic regardless of the inputs on CPU
                # On CUDA it may not be, but the test has enough tolerance to account for this
                if accumulate:
                    idx = make_idx(src_size, high=dst.numel())
                else:
                    idx = torch.randperm(dst.numel(), dtype=torch.int64, device=device)[:src_size[0]]
                if not idx_contig:
                    idx = torch.repeat_interleave(idx, 2, dim=-1)[..., ::2]
                if idx_reshape:
                    idx = idx.reshape(2, 2)
                out = torch.put(dst, idx, src, accumulate)
                # out-place
                reference = ref_put(dst, idx, src, accumulate)
                self.assertEqual(out, reference)

                # in-place
                dst.put_(idx, src, accumulate)
                self.assertEqual(dst, reference)


        # Create the 8 possible combinations of scalar sizes for target / index / source
        scalars = ((make_arg(size_t),
                    make_idx(size_i, high=1),
                    make_arg(size_s))
                   for size_t, size_i, size_s in product([(), (1,)], repeat=3))
        for (dest, idx, source), accumulate in product(scalars, [True, False]):
            dest_init = dest.clone()
            # out-place
            out = torch.put(dest, idx, source, accumulate=accumulate)
            # in-place
            dest1 = dest.clone()
            dest1.put_(idx, source, accumulate=accumulate)
            for d in [out, dest1]:
                if accumulate:
                    self.assertEqual(d.item(), (dest_init + source).item())
                else:
                    self.assertEqual(d.item(), source.item())

        # Empty case
        dest = make_arg((3, 2))
        reference = dest.clone()
        idx = make_idx((0,), high=1)
        source = make_arg((0,))
        for accumulate in [True, False]:
            out = torch.put(dest, idx, source, accumulate=accumulate)
            self.assertEqual(out, reference)
            dest.put_(idx, source, accumulate=accumulate)
            self.assertEqual(dest, reference)

    # FIXME: find a test suite for the put operator
    # The bool instance does not work on GPU. See
    # https://github.com/pytorch/pytorch/issues/54317
    @dtypes(*get_all_dtypes(include_bool=False))
    def test_put_accumulate(self, device, dtype):
        # Test for parallel adds with accumulate == True
        low_precision = dtype == torch.half or dtype == torch.bfloat16
        # Less numbers to avoid overflow with low_precision
        # Grainsize is 3000 for the for_loop to be parallized on CPU
        sizes = ((100,)) if low_precision else ((200,), (3002,))
        # Bfloat16 has a particularly bad performance here
        # This operation is nondeterministic on GPU, so we are generous with the rtol
        rtol, atol = (1e-1, 1e-2) if low_precision else (1e-3, 1e-4)

        make_arg = partial(make_tensor, low=-2, high=3, device=device, dtype=dtype)
        # Dump everything into the 0-th position
        make_idx = partial(torch.zeros, device=device, dtype=torch.int64)
        args = ((make_idx(size), make_arg(size)) for size in sizes)

        for idx, source in args:
            orig = make_arg((1,))
            out = orig.put(idx, source, accumulate=True)
            self.assertEqual(out, orig + source.sum(), rtol=rtol, atol=atol)

    # FIXME: find a test suite for the take operator
    def test_take_empty(self, device):
        for input_shape in [(0,), (0, 1, 2, 0), (1, 2, 3)]:
            for indices_shape in [(0,), (0, 1, 2, 0)]:
                input = torch.empty(input_shape, device=device)
                indices = torch.empty(indices_shape, dtype=torch.int64, device=device)
                self.assertEqual(indices, torch.take(input, indices), exact_dtype=False)

    # FIXME: find a test suite for the put operator
    def test_put_empty(self, device):
        for dst_shape in [(0,), (0, 1, 2, 0), (1, 2, 3)]:
            for indices_shape in [(0,), (0, 1, 2, 0)]:
                for accumulate in [False, True]:
                    dst = torch.randn(dst_shape, device=device)
                    indices = torch.empty(indices_shape, dtype=torch.int64, device=device)
                    src = torch.randn(indices_shape, device=device)
                    self.assertEqual(dst, dst.put_(indices, src, accumulate=accumulate))

    # FIXME: port to test_scatter_gather_ops.py
    def scatter_allow_reduce(self, device, dtype, reduceop):
        device_type = torch.device(device).type
        return device_type != 'cuda' or (reduceop == 'multiply' and dtype.is_floating_point)

    # FIXME: port to test_scatter_gather_ops.py
    # torch.{zeros, ones} do not support ComplexHalf (torch.complex32)
    # So, we are skipping it here.
    @dtypes(*(get_all_fp_dtypes(include_bfloat16=False, include_half=False) +
              get_all_complex_dtypes()))
    @dtypesIfCPU(*get_all_dtypes())
    @dtypesIfCUDA(*get_all_dtypes())
    def test_scatter_reduce_operations_to_large_input(self, device, dtype):
        index = torch.tensor([[1], [2]], device=device, dtype=torch.long)
        test_data = [
            (torch.zeros(4, 4, device=device, dtype=dtype),
             torch.ones(2, 2, device=device, dtype=dtype),
             torch.tensor([[0, 0, 0, 0],
                           [1, 0, 0, 0],
                           [1, 0, 0, 0],
                           [0, 0, 0, 0]],
                          device=device, dtype=dtype), "add"),
            (torch.tensor([2], device=device, dtype=dtype).repeat(4, 4),
             torch.tensor([6], device=device, dtype=dtype).repeat(2, 2),
             torch.tensor([[2, 2, 2, 2],
                           [12, 2, 2, 2],
                           [12, 2, 2, 2],
                           [2, 2, 2, 2]], device=device, dtype=dtype), "multiply"),
        ]

        for input, src, result, operation in test_data:
            if not self.scatter_allow_reduce(device, dtype, operation):
                continue
            input.scatter_(0, index, src, reduce=operation)
            self.assertEqual(input, result)

    # FIXME: port to test_scatter_gather_ops.py
    # torch.{zeros, ones} do not support ComplexHalf (torch.complex32)
    # So, we are skipping it here.
    @dtypes(*(get_all_fp_dtypes(include_bfloat16=False, include_half=False) +
              get_all_complex_dtypes()))
    @dtypesIfCPU(*get_all_dtypes())
    @dtypesIfCUDA(*get_all_dtypes())
    def test_scatter_reduce_scalar(self, device, dtype):
        index = torch.tensor([[1], [2]], device=device, dtype=torch.long)
        test_data = [
            (torch.zeros(4, 4, device=device, dtype=dtype), 1,
             torch.tensor([[0, 0, 0, 0],
                           [1, 0, 0, 0],
                           [1, 0, 0, 0],
                           [0, 0, 0, 0]],
                          device=device, dtype=dtype), "add"),
            (torch.tensor([2], device=device, dtype=dtype).repeat(4, 4), 2,
             torch.tensor([[2, 2, 2, 2],
                           [4, 2, 2, 2],
                           [4, 2, 2, 2],
                           [2, 2, 2, 2]], device=device, dtype=dtype), "multiply"),
        ]

        for input, src, result, operation in test_data:
            if not self.scatter_allow_reduce(device, dtype, operation):
                continue
            input.scatter_(0, index, src, reduce=operation)
            self.assertEqual(input, result)

    # FIXME: port to test_scatter_gather_ops.py
    # TODO: remove this after scatter_add_ is deprecated.
    def test_scatter_add_non_unique_index(self, device):
        height = 2
        width = 65536
        input = torch.ones(height, width, device=device)
        index = torch.zeros(height, width, dtype=torch.long, device=device)
        src = torch.ones(height, width, device=device)
        input.scatter_add_(0, index, src)

        self.assertEqual(input,
                         torch.tensor([[3], [1]], device=device,
                                      dtype=torch.float32).repeat(1, width))

    # FIXME: port to test_scatter_gather_ops.py
    # torch.{zeros, ones} do not support ComplexHalf (torch.complex32)
    # So, we are skipping it here.
    @dtypes(*(get_all_fp_dtypes(include_bfloat16=False, include_half=False) +
              get_all_complex_dtypes()))
    @dtypesIfCPU(*get_all_dtypes())
    @dtypesIfCUDA(*get_all_dtypes())
    def test_scatter_reduce_non_unique_index(self, device, dtype):
        height = 2
        width = 2
        index = torch.zeros(height, width, dtype=torch.long, device=device)
        test_data = [
            (torch.ones(height, width, device=device, dtype=dtype),
             torch.ones(height, width, device=device, dtype=dtype),
             torch.tensor([[3], [1]], device=device, dtype=dtype).repeat(1, width), "add"),
            (torch.tensor([2], device=device, dtype=dtype).repeat(height, width),
             torch.tensor([2], device=device, dtype=dtype).repeat(height, width),
             torch.tensor([[8], [2]], device=device,
                          dtype=dtype).repeat(1, width), "multiply"),
        ]

        for input, src, result, operation in test_data:
            if not self.scatter_allow_reduce(device, dtype, operation):
                continue
            input.scatter_(0, index, src, reduce=operation)
            self.assertEqual(input, result, msg=f"result: {result} input: {input} method: {str(operation)}")

    # FIXME: port to test_scatter_gather_ops.py
    # torch.{zeros, ones} do not support ComplexHalf (torch.complex32)
    # So, we are skipping it here.
    @onlyCUDA
    @dtypes(*(get_all_complex_dtypes() +
              get_all_int_dtypes()))
    def test_scatter_reduce_multiply_unsupported_dtypes(self, device, dtype):
        height = 2
        width = 2
        index = torch.zeros(height, width, dtype=torch.long, device=device)
        input = torch.ones(height, width, device=device, dtype=dtype)
        src = torch.ones(height, width, device=device, dtype=dtype)
        with self.assertRaises(RuntimeError):
            input.scatter_(0, index, src, reduce="multiply")

    # FIXME: port to test_scatter_gather_ops.py
    def test_scatter_to_large_input(self, device):
        input = torch.zeros(4, 4, device=device)
        src = torch.ones(2, 2, device=device)
        index = torch.tensor([[1], [2]], device=device, dtype=torch.long)
        input.scatter_(0, index, src)
        self.assertEqual(input, torch.tensor([[0, 0, 0, 0],
                                              [1, 0, 0, 0],
                                              [1, 0, 0, 0],
                                              [0, 0, 0, 0]], device=device, dtype=torch.float32))

    # FIXME: port to test_scatter_gather_ops.py
    def test_scatter_add_to_large_input(self, device):
        input = torch.zeros(4, 4, device=device)
        src = torch.ones(2, 2, device=device)
        index = torch.tensor([[1], [2]], device=device, dtype=torch.long)
        input.scatter_add_(0, index, src)
        self.assertEqual(input, torch.tensor([[0, 0, 0, 0],
                                              [1, 0, 0, 0],
                                              [1, 0, 0, 0],
                                              [0, 0, 0, 0]], device=device, dtype=torch.float32))

    # FIXME: port to test_scatter_gather_ops.py
    def test_scatter_bool(self, device):
        x = torch.tensor([[True, True, True], [True, True, True]], device=device)
        res = torch.zeros(3, 3, dtype=torch.bool, device=device)
        res = res.scatter_(0, torch.tensor([[0, 1, 2], [0, 1, 2]], device=device), x)
        self.assertEqual(res, torch.tensor([[True, False, False],
                                            [False, True, False],
                                            [False, False, True]], device=device))

    # FIXME: port to test_scatter_gather_ops.py
    def test_scatter_add_bool(self, device):
        x = torch.tensor([[True, True, True, True, True], [True, True, True, True, True]], device=device)
        res = torch.zeros(3, 5, dtype=torch.bool, device=device)
        res = res.scatter_add_(0, torch.tensor([[0, 1, 2, 0, 0], [2, 0, 0, 1, 2]], device=device), x)
        self.assertEqual(res, torch.tensor([[True, True, True, True, True],
                                            [False, True, False, True, False],
                                            [True, False, True, False, True]], device=device))

    # FIXME: find a test suite for the masked scatter operator
    @onlyNativeDeviceTypes
    @dtypes(*get_all_dtypes())
    def test_masked_scatter(self, device, dtype):
        dt = dtype
        with warnings.catch_warnings(record=True) as w:
            warnings.simplefilter("always")
            for maskType in [torch.uint8, torch.bool]:
                num_copy, num_dest = 3, 10
                dest = torch.tensor([1, 2, 3, 4, 5, 6, 7, 8, 9, 10], dtype=dt, device=device)
                dest2 = dest.clone()
                dest_ones = dest.clone()
                dest_ones_expected = dest.clone()
                src = torch.tensor([0, 0, 0, 0, 0, 0, 0, 0, 0, 0], dtype=dt, device=device)
                src_ones = torch.tensor([1, 1, 1, 1, 1, 1, 1, 1, 1, 1], dtype=dt, device=device)
                mask = torch.tensor((0, 0, 0, 0, 1, 0, 1, 0, 1, 0), dtype=maskType, device=device)

                if dt == torch.bool:
                    # torch.bool is a special case and is being tested
                    # in a separate test
                    return

                dest.masked_scatter_(mask, src)
                j = 0
                for i in range(num_dest):
                    if mask[i]:
                        dest2[i] = src[j]
                        dest_ones_expected[i] = src_ones[j]
                        j += 1
                self.assertEqual(dest, dest2, atol=0, rtol=0)

                dest_ones.masked_scatter_(mask, src_ones)
                self.assertEqual(dest_ones, dest_ones_expected, atol=0, rtol=0)

                # Bound checking in CUDA is done inside a kernel
                # in order to avoid synchronization, but this means
                # we can not clear the failures. So there is no way
                # to test it then recover.
                if self.device_type != 'cuda':
                    # make src smaller. this should fail
                    src = torch.zeros(num_copy - 1, dtype=dt, device=device)
                    with self.assertRaises(RuntimeError):
                        dest.masked_scatter_(mask, src)

                # empty tensor
                dest = torch.empty((5, 0, 5), dtype=dt, device=device)
                mask = torch.ones_like(dest, dtype=maskType, device=device)
                src = torch.empty((0,), dtype=dt, device=device)
                dest.masked_scatter_(mask, src)

                dest = torch.empty((5, 0, 5), dtype=dt, device=device)
                mask = torch.ones((5, 1, 5), dtype=maskType, device=device)
                src = torch.empty((0,), dtype=dt, device=device)
                dest.masked_scatter_(mask, src)

        if self.device_type != 'cuda':
            self.assertEqual(len(w), 5)
        else:
            self.assertEqual(len(w), 4)

        warn = 'masked_scatter_ received a mask with dtype torch.uint8,'
        for wi in w:
            self.assertEqual(str(wi.message)[0:55], str(warn))

    # FIXME: find a test suite for the masked scatter operator
    def test_masked_scatter_bool_tensor(self, device):
        src = torch.tensor([True, True, True], device=device)
        dst = torch.tensor([False, False, False], device=device)
        mask = torch.tensor([False, True, False], device=device)

        dst.masked_scatter_(mask, src)
        self.assertEqual(dst, torch.tensor([False, True, False], device=device))

        mask = torch.tensor([True, False, True], device=device)
        dst = dst.masked_scatter(mask, src)
        self.assertEqual(dst, torch.tensor([True, True, True], device=device))

    # FIXME: find a test suite for the masked scatter operator
    #   test_scatter_gather_ops or test_masked_ops?
    # refer https://github.com/pytorch/pytorch/issues/60190
    @skipIfRocm
    @onlyCUDA
    @largeTensorTest('30GB')
    def test_masked_scatter_large_tensor(self, device):
        t_cpu = torch.empty(2**31 + 1, dtype=torch.bool).random_()
        t = t_cpu.to(device)
        result_cpu = t_cpu.masked_scatter(t_cpu, t_cpu)
        result = t.masked_scatter(t, t)
        self.assertEqual(result, result_cpu)

    # FIXME: find a test suite for the masked select operator
    @dtypes(*get_all_dtypes())
    def test_masked_select(self, device, dtype):
        if device == 'cpu':
            warn = 'masked_select received a mask with dtype torch.uint8,'
        else:
            warn = 'indexing with dtype torch.uint8 is now deprecated, pl'
        for maskType in [torch.uint8, torch.bool]:
            num_src = 10
            src = torch.tensor([0, 0, 0, 0, 0, 0, 0, 0, 0, 0], dtype=dtype, device=device)
            mask = torch.randint(2, (num_src,), device=device, dtype=maskType)

            with warnings.catch_warnings(record=True) as w:
                dst = src.masked_select(mask)
                if maskType is torch.uint8:
                    self.assertEqual(len(w), 1)
                    self.assertEqual(str(w[0].message)[0:53], str(warn))
            dst2 = []
            for i in range(num_src):
                if mask[i]:
                    dst2 += [src[i]]
            self.assertEqual(dst, torch.tensor(dst2), atol=0, rtol=0)

            dst3 = torch.empty(0, device=device, dtype=dtype)
            torch.masked_select(src, mask, out=dst3)
            self.assertEqual(dst3, torch.tensor(dst2, dtype=dst3.dtype), atol=0, rtol=0)

        # Since half on CPU is not supported, need to skip the remaining test cases
        if dtype == torch.half and torch.device(device).type == 'cpu':
            return

        # Ensure that masks are expanded to match tensor properly
        a = torch.rand(100, 100, device=device).mul(100).to(dtype)
        mask_first_el_each_row = torch.zeros(100, device=device, dtype=torch.bool)
        mask_first_el_each_row[0] = True
        a_masked = a.masked_select(mask_first_el_each_row)
        self.assertEqual(a_masked, a[:, 0])

        mask_first_row = torch.zeros(100, 1, device=device, dtype=torch.bool)
        mask_first_row[0][0] = True
        a_masked = a.masked_select(mask_first_row)
        self.assertEqual(a_masked, a[0, :])

        # Ensure that tensor is expanded to match mask properly
        a = torch.rand(100, device=device).mul(100).to(dtype)
        mask_copy_3_times = torch.tensor([[True], [True], [False], [True]], device=device)
        a_masked = a.masked_select(mask_copy_3_times)
        self.assertEqual(a_masked, a.unsqueeze(0).expand(3, 100).flatten())

    # FIXME: find a test suite for the masked select operator
    def test_masked_select_discontiguous(self, device):
        for size in (10, 200):
            vals = torch.rand(size, size, device=device)
            mask = torch.full((size, size), False, dtype=torch.bool, device=device)
            mask[:, ::2] = True
            vals_list = (vals, vals.t())
            mask_list = (mask, mask.t())
            out_dc = torch.empty(size * size, device=device)[::2]
            for v, m in product(vals_list, mask_list):
                if m.is_contiguous():
                    expected = v[:, ::2].clone().reshape((-1, ))
                else:
                    expected = v[::2].clone().reshape((-1, ))
                out = torch.masked_select(v, m)
                self.assertEqual(out, expected, atol=0, rtol=0)
                torch.masked_select(v, m, out=out_dc)
                self.assertEqual(out_dc, expected, atol=0, rtol=0)

    # FIXME: find a test suite for the masked fill operator
    @dtypes(*product(get_all_dtypes(), (torch.uint8, torch.bool)))
    def test_masked_fill(self, device, dtypes):
        dtype = dtypes[0]
        mask_dtype = dtypes[1]
        with warnings.catch_warnings(record=True) as w:
            warnings.simplefilter("always")

            num_dest = 10
            dst = torch.zeros(num_dest, dtype=dtype)
            mask = torch.randint(2, (num_dest,), dtype=mask_dtype)
            val = random.random()
            dst2 = dst.clone()

            dst.masked_fill_(mask, val)
            for i in range(num_dest):
                if mask[i]:
                    dst2[i] = val
            self.assertEqual(dst, dst2, atol=0, rtol=0)

            # test non-contiguous case
            dst = ((torch.randn(num_dest, num_dest, num_dest) * 10).to(dtype)).permute((2, 0, 1))
            dst2 = dst.contiguous()
            if dtype.is_complex:
                mask = dst.abs() > 0
            else:
                mask = dst > 0
            self.assertTrue(not dst.is_contiguous())
            self.assertTrue(dst2.is_contiguous())
            dst.masked_fill_(mask.to(mask_dtype), val)
            dst2.masked_fill_(mask.to(mask_dtype), val)
            self.assertEqual(dst, dst2, atol=0, rtol=0)

            if mask_dtype == torch.uint8:
                self.assertEqual(len(w), 3)

                warn = 'masked_fill_ received a mask with dtype torch.uint8,'
                for wi in w:
                    self.assertEqual(str(wi.message)[0:52], str(warn))
            else:
                self.assertEqual(len(w), 0)

    # FIXME: find a test suite for the masked fill operator
    def test_masked_fill_bool_tensor(self, device):
        dst = torch.tensor([True, False, True], device=device)
        mask = torch.tensor([False, True, False], device=device)

        dst.masked_fill_(mask, True)
        self.assertEqual(dst, torch.tensor([True, True, True], device=device))

        dst = dst.masked_fill(mask, False)
        self.assertEqual(dst, torch.tensor([True, False, True], device=device))

    def test_tensor_shape_empty(self, device):
        x = torch.randn((0, 1, 3, 0), device=device)
        # flatten
        self.assertEqual((0,), torch.flatten(x, 0, 3).shape)
        self.assertEqual((0, 0), torch.flatten(x, 0, 2).shape)
        self.assertEqual((0, 3, 0), torch.flatten(x, 1, 2).shape)

        # squeeze, unsqueeze
        self.assertEqual((0, 1, 1, 3, 0), torch.unsqueeze(x, 1).shape)
        self.assertEqual((0, 3, 0), torch.squeeze(x, 1).shape)
        self.assertEqual((0, 3, 0), torch.squeeze(x).shape)

        # transpose, t
        self.assertEqual((0, 0, 3, 1), torch.transpose(x, 1, 3).shape)
        y = torch.randn((5, 0), device=device)
        self.assertEqual((0, 5), y.t().shape)

        # select
        self.assertEqual((0, 1, 0), torch.select(x, 2, 2).shape)

        # repeat, permute
        self.assertEqual((9, 0, 5, 6, 0), x.repeat(9, 7, 5, 2, 3).shape)
        self.assertEqual((3, 0, 0, 1), x.permute(2, 3, 0, 1).shape)

        # diagonal, diagflat
        self.assertEqual((0,), torch.diagonal(torch.randn((5, 0), device=device)).shape)
        self.assertEqual((0,), torch.diagonal(torch.randn((0, 5), device=device)).shape)
        # off the end offsets are valid
        self.assertEqual((0,), torch.diagonal(torch.randn((5, 0), device=device), offset=1).shape)
        self.assertEqual((0,), torch.diagonal(torch.randn((0, 5), device=device), offset=1).shape)
        # check non-zero sized offsets off the end
        self.assertEqual((5, 6, 0), torch.diagonal(torch.randn((3, 4, 5, 6), device=device), offset=45252).shape)
        self.assertEqual((5, 6, 0), torch.diagonal(torch.randn((3, 4, 5, 6), device=device), offset=-45252).shape)

        self.assertEqual((0, 0), torch.diagflat(torch.tensor([], device=device)).shape)
        self.assertEqual(torch.zeros(1, 1), torch.diagflat(torch.tensor([], device=device), offset=1))
        self.assertEqual((0, 0), torch.diagflat(torch.tensor([[]], device=device)).shape)
        self.assertEqual(torch.zeros(1, 1), torch.diagflat(torch.tensor([[]], device=device), offset=1))

        # stack, split, chunk
        self.assertEqual((4, 0, 1, 3, 0), torch.stack((x, x, x, x)).shape)
        self.assertEqual([(0, 1, 3, 0)],
                         [z.shape for z in torch.chunk(x, 1, dim=0)])

        self.assertEqual([(0, 1, 3, 0), ] * 3, [z.shape for z in torch.chunk(x, 3, dim=0)])
        self.assertEqual([(0, 1, 1, 0), ] * 3, [z.shape for z in torch.chunk(x, 3, dim=2)])

        # NOTE: split_with_sizes behaves differently than NumPy in that it
        # takes sizes rather than offsets
        self.assertEqual([(0, 1, 0, 0), (0, 1, 1, 0), (0, 1, 2, 0)],
                         [z.shape for z in torch.split(x, (0, 1, 2), dim=2)])

        self.assertRaises(RuntimeError, lambda: torch.split(x, 0, dim=1))
        # This is strange because the split size is larger than the dim size, but consistent with
        # how split handles that case generally (when no 0s are involved).
        self.assertEqual([(0, 1, 3, 0)], [z.shape for z in torch.split(x, 1, dim=0)])
        self.assertEqual([(0, 1, 3, 0)], [z.shape for z in torch.split(x, 0, dim=0)])

    # functions that operate over a dimension but don't reduce.
    def test_dim_function_empty(self, device):
        shape = (0, 1, 2, 0)
        x = torch.randn(shape, device=device)

        # size stride
        self.assertEqual(0, x.size(3))
        self.assertEqual(2, x.size(2))
        self.assertEqual(2, x.stride(0))
        self.assertEqual(1, x.stride(2))

        self.assertEqual(x, torch.nn.functional.glu(x, 0))
        self.assertEqual((0, 1, 1, 0), torch.nn.functional.glu(x, 2).shape)

        # softmax, logsoftmax
        self.assertEqual(x, torch.nn.functional.softmax(x, 0))
        self.assertEqual(x, torch.nn.functional.softmax(x, 2))
        self.assertEqual(x, torch.nn.functional.softmax(x, 3))

        self.assertEqual(x, torch.nn.functional.log_softmax(x, 0))
        self.assertEqual(x, torch.nn.functional.log_softmax(x, 2))
        self.assertEqual(x, torch.nn.functional.log_softmax(x, 3))

        # cumsum, cumprod, cummax, cummin
        self.assertEqual(shape, torch.cumsum(x, 0).shape)
        self.assertEqual(shape, torch.cumsum(x, 2).shape)
        self.assertEqual(shape, torch.cumprod(x, 0).shape)
        self.assertEqual(shape, torch.cumprod(x, 2).shape)
        self.assertEqual(shape, torch.cummax(x, 0)[0].shape)
        self.assertEqual(shape, torch.cummax(x, 2)[0].shape)
        self.assertEqual(shape, torch.cummin(x, 0)[0].shape)
        self.assertEqual(shape, torch.cummin(x, 2)[0].shape)
        self.assertEqual(shape, torch.logcumsumexp(x, 0).shape)
        self.assertEqual(shape, torch.logcumsumexp(x, 2).shape)

        # flip
        self.assertEqual(x, x.flip(0))
        self.assertEqual(x, x.flip(2))

        # roll
        self.assertEqual(x, x.roll(0, 1).roll(0, -1))
        self.assertEqual(x, x.roll(1, x.size(1)))
        self.assertEqual(x, x.roll(1))
        self.assertEqual(x, x.roll((1, 1), (3, 1)))

        # unbind
        self.assertEqual((), x.unbind(0))
        self.assertEqual((torch.empty((0, 1, 0), device=device), torch.empty((0, 1, 0), device=device)),
                         x.unbind(2))

        # cross
        y = torch.randn((0, 1, 3, 0), device=device)
        self.assertEqual(y.shape, torch.cross(y, y).shape)

        # renorm
        self.assertEqual(shape, torch.renorm(x, 1, 0, 5).shape)
        self.assertEqual(shape, torch.renorm(x, 1, 2, 5).shape)

        # sort
        self.assertEqual([shape, shape], [z.shape for z in torch.sort(x, dim=0)])
        self.assertEqual([shape, shape], [z.shape for z in torch.sort(x, dim=2)])

        # topk
        self.assertEqual([shape, shape], [z.shape for z in torch.topk(x, 0, dim=0)])
        self.assertEqual([(0, 1, 1, 0), (0, 1, 1, 0)], [z.shape for z in torch.topk(x, 1, dim=2)])

        y = torch.randn((2, 3, 4), device=device)
        self.assertEqual([(2, 3, 0), (2, 3, 0)], [z.shape for z in torch.topk(y, 0)])

        # gather
        self.assertEqual(shape, torch.gather(x, 0, torch.empty(shape, dtype=torch.int64, device=device)).shape)
        self.assertEqual(shape, torch.gather(x, 2, torch.empty(shape, dtype=torch.int64, device=device)).shape)
        larger_shape = torch.empty((0, 1, 3, 0), dtype=torch.int64, device=device)
        self.assertEqual(larger_shape.shape, torch.gather(x, 2, larger_shape).shape)
        smaller_shape = torch.empty((0, 1, 0, 0), dtype=torch.int64, device=device)
        self.assertEqual(smaller_shape.shape, torch.gather(x, 2, smaller_shape).shape)
        y = torch.randn((2, 3, 4), device=device)
        self.assertEqual((0, 3, 4),
                         torch.gather(y, 0, torch.empty((0, 3, 4), dtype=torch.int64, device=device)).shape)

        # scatter, scatter_add
        for dim in [0, 2]:
            y = torch.randn(shape, device=device)
            y_src = torch.randn(shape, device=device)
            ind = torch.empty(shape, dtype=torch.int64, device=device)
            self.assertEqual(shape, y.scatter_(dim, ind, y_src).shape)
            self.assertEqual(shape, y.scatter_add_(dim, ind, y_src).shape)

        z = torch.randn((2, 3, 4), device=device)
        z_src = torch.randn((2, 3, 4), device=device)
        self.assertEqual(z, z.scatter_(2, torch.empty((2, 3, 0), dtype=torch.int64, device=device), z_src))
        self.assertEqual(z, z.scatter_add_(2, torch.empty((2, 3, 0), dtype=torch.int64, device=device), z_src))

        # index_fill, index_copy, index_add
        c = x.clone()
        c_clone = c.clone()
        ind_empty = torch.tensor([], dtype=torch.int64, device=device)
        ind_01 = torch.tensor([0, 1], dtype=torch.int64, device=device)
        self.assertEqual(c_clone, c.index_fill_(0, ind_empty, -1))
        self.assertEqual(c_clone, c.index_fill_(2, ind_empty, -1))
        self.assertEqual(c_clone, c.index_fill_(2, torch.tensor([0, 1], dtype=torch.int64, device=device), -1))
        self.assertEqual(c_clone, c.index_copy_(0, ind_empty, torch.empty((0, 1, 2, 0), device=device)))
        self.assertEqual(c_clone, c.index_copy_(2, ind_empty, torch.empty((0, 1, 0, 0), device=device)))
        self.assertEqual(c_clone, c.index_copy_(2, ind_01, torch.empty((0, 1, 2, 0), device=device)))
        self.assertEqual(c_clone, c.index_add_(0, ind_empty, torch.empty((0, 1, 2, 0), device=device)))
        self.assertEqual(c_clone, c.index_add_(2, ind_empty, torch.empty((0, 1, 0, 0), device=device)))
        self.assertEqual(c_clone, c.index_add_(2, ind_01, torch.empty((0, 1, 2, 0), device=device)))

        c = torch.randn((0, 1, 2), device=device)
        c_clone = c.clone()
        self.assertEqual(c_clone, c.index_fill_(0, ind_empty, -1))
        self.assertEqual(c_clone, c.index_copy_(0, ind_empty, torch.empty((0, 1, 2), device=device)))
        self.assertEqual(c_clone, c.index_add_(0, ind_empty, torch.empty((0, 1, 2), device=device)))
        self.assertEqual(c_clone, c.index_fill_(0, ind_empty, -1))
        self.assertEqual(c_clone, c.index_copy_(0, ind_empty, torch.empty((0, 1, 2), device=device)))
        self.assertEqual(c_clone, c.index_add_(0, ind_empty, torch.empty((0, 1, 2), device=device)))

        # index fill/copy/add non-empty
        z = torch.randn((2, 3, 4), device=device)
        self.assertEqual(z, z.index_fill_(0, ind_empty, -1))
        z = torch.randn((2, 3, 4), device=device)
        self.assertEqual(z, z.index_copy_(0, ind_empty, torch.empty((0, 3, 4), device=device)))
        z = torch.randn((2, 3, 4), device=device)
        self.assertEqual(z, z.index_add_(0, ind_empty, torch.empty((0, 3, 4), device=device)))

        # index_select
        self.assertEqual(x, x.index_select(0, ind_empty))
        self.assertEqual((0, 1, 0, 0), x.index_select(2, ind_empty).shape)
        self.assertEqual(x, x.index_select(2, ind_01))
        z = torch.randn((2, 3, 4), device=device)  # non-empty
        self.assertEqual((0, 3, 4), z.index_select(0, ind_empty).shape)
        c = torch.randn((0, 1, 2), device=device)
        self.assertEqual(c, c.index_select(0, ind_empty))
        c = torch.randn((0, 1, 2), device=device)
        self.assertEqual(c, c.index_select(0, ind_empty))

    # FIXME: find a test suite for the pdist operator
    def _brute_pdist(self, inp, p=2):
        """Computes the same as torch.pdist using primitives"""
        n = inp.shape[-2]
        k = n * (n - 1) // 2
        if k == 0:
            # torch complains about empty indices
            return torch.empty(inp.shape[:-2] + (0,), dtype=inp.dtype, device=inp.device)
        square = torch.norm(inp[..., None, :] - inp[..., None, :, :], p=p, dim=-1)
        unroll = square.view(square.shape[:-2] + (n * n,))
        inds = torch.ones(k, dtype=torch.int)
        inds[torch.arange(n - 1, 1, -1, dtype=torch.int).cumsum(0)] += torch.arange(2, n, dtype=torch.int)
        return unroll[..., inds.cumsum(0)]

    # FIXME: find a test suite for the pdist operator
    def _pdist_single(self, shape, device, p, dtype, trans, grad_check=False):
        x = torch.randn(shape, dtype=dtype, device=device)
        if trans:
            x.transpose_(-2, -1)
        if grad_check:
            x.requires_grad_()
            y = x.detach().clone().requires_grad_()
        else:
            y = x
        actual = torch.pdist(x, p=p)
        expected = self._brute_pdist(y, p=p)
        self.assertEqual(expected.shape, actual.shape)
        self.assertEqual(expected, actual)
        if grad_check and expected.size() != torch.Size([0]):
            g0 = torch.rand_like(actual)
            actual.backward(g0)
            expected.backward(g0)
            self.assertEqual(x.grad, y.grad)

    # FIXME: find a test suite for the pdist operator
    @slowTest
    def test_pdist_norm_forward(self, device):
        for shape in [(4, 5), (3, 2), (2, 1), (1500, 1)]:
            for p in [0, 1, 2, 3, 1.5, 2.5, float('inf')]:
                for trans in [False, True]:
                    for dtype in [torch.float32, torch.float64]:
                        self._pdist_single(shape, device, p, dtype, trans, grad_check=False)

        # do a simplified comparison with big inputs, see:
        # https://github.com/pytorch/pytorch/issues/15511
        for dtype in [torch.float32, torch.float64]:
            self._pdist_single((1000, 2), device, 2, dtype, trans=False, grad_check=False)

    # FIXME: find a test suite for the pdist operator
    @slowTest
    def test_pdist_norm_backward(self, device):
        for shape in [(4, 5), (3, 2), (2, 1), (1500, 1)]:
            for p in [0, 1, 2, 3, 1.5, 2.5, float('inf')]:
                for trans in [False, True]:
                    self._pdist_single(shape, device, p, torch.float64, trans, grad_check=True)

    # FIXME: find a test suite for the pdist operator
    @unittest.skipIf(IS_FBCODE and IS_REMOTE_GPU, "sandcastle OOM with current tpx gpu/re configuration")
    @skipIfRocm
    def test_pdist_norm_large(self, device):
        # use dim0>=46342 for forward, see:
        # https://github.com/pytorch/pytorch/issues/30583
        # Compare output using GPU with the CPU implementation, as brute_pdist uses too much memory
        if 'cuda' in device:
            x = torch.randn(50000, 1, dtype=torch.float32)
            expected_cpu = torch.pdist(x, p=2)
            actual_gpu = torch.pdist(x.to(device), p=2)
            self.assertEqual(expected_cpu, actual_gpu.cpu())

    # FIXME: move to elementwise ternary test suite
    @onlyNativeDeviceTypes
    @dtypesIfCUDA(*set(get_all_math_dtypes('cuda')))
    @dtypes(*set(get_all_math_dtypes('cpu')))
    def test_addcdiv(self, device, dtype):
        # Returns floating or integral scalar corresponding to dtype
        def _number(floating, integer, dtype):
            if dtype in [torch.half, torch.float, torch.double, torch.bfloat16]:
                return floating
            elif dtype in [torch.cfloat, torch.cdouble]:
                return floating * (1 + 1j)
            else:
                return integer

        def non_zero_rand(size, dtype, device):
            if dtype.is_floating_point or dtype.is_complex:
                a = torch.rand(size=size, dtype=dtype, device=device)
            elif dtype == torch.uint8:
                a = torch.randint(1, 5, size=size, dtype=dtype, device=device)
            else:
                a = torch.randint(-5, 5, size=size, dtype=dtype, device=device)
            return a + (a == 0).to(dtype)

        def _test_addcdiv():
            a = non_zero_rand((2, 2), dtype=dtype, device=device)
            b = non_zero_rand((2, 2), dtype=dtype, device=device)
            c = non_zero_rand((2, 2), dtype=dtype, device=device)
            alpha = _number(0.5, 3, dtype)

            expected = a + (alpha * b) / c
            actual = torch.addcdiv(a, b, c, value=alpha)
            self.assertEqual(expected, actual)

            with self.assertWarnsOnceRegex(
                    UserWarning, "This overload of addcdiv is deprecated"):
                self.assertEqual(actual, torch.addcdiv(a, alpha, b, c))

        if not (dtype.is_floating_point or dtype.is_complex):
            # Integer division with addcdiv is prohibited
            with self.assertRaises(RuntimeError):
                _test_addcdiv()
        else:
            _test_addcdiv()

        if self.device_type == 'cuda' and dtype == torch.half:
            a = torch.tensor([60000.0], device=device, dtype=dtype)
            b = torch.tensor([60000.0], device=device, dtype=dtype)
            c = torch.tensor([1.0], device=device, dtype=dtype)
            out = torch.addcmul(a, b, c, value=-2)
            self.assertTrue(not (out.isnan() or out.isinf()))

    def test_nullary_op_mem_overlap(self, device):
        ops = (
            ("random_", ()),
            ("uniform_", ()),
            ("cauchy_", ()),
            ("log_normal_", ()),
            ("exponential_", ()),
            ("geometric_", (0.5,)),
            ("normal_", ()),
        )

        x = torch.rand((1, 3)).expand((3, 3))
        for op, args in ops:
            with self.assertRaisesRegex(RuntimeError, 'unsupported operation'):
                getattr(x, op)(*args)

    # FIXME: move to an elementwise ternary test suite and make this an OpInfo test
    @dtypes(torch.double)
    def test_ternary_op_mem_overlap(self, device, dtype):
        ops = [
            ("addcmul", True, True, 'cpu'),
            ("addcmul", True, True, 'cuda'),
            ("addcdiv", True, True, 'cpu'),
            ("addcdiv", True, True, 'cuda'),
            ("lerp", True, True, 'cpu'),
            ("lerp", True, True, 'cuda')
        ]

        for (fn, has_input_output_mem_overlap_check,
             has_internal_mem_overlap_check, dev) in ops:
            if dev != device:
                continue
            out_op = getattr(torch, fn)
            inplace_op = getattr(torch.Tensor, fn + '_')
            self.check_internal_mem_overlap(
                inplace_op, 3, dtype, device,
                expected_failure=not has_internal_mem_overlap_check)
            self.ternary_check_input_output_mem_overlap(out_op, dev,
                                                        expected_failure=not has_input_output_mem_overlap_check)

    @expectedFailureMeta  # RuntimeError not raised
    @dtypes(torch.double)
    @onlyNativeDeviceTypes
    def test_copy_mem_overlap(self, device, dtype):
        self.check_internal_mem_overlap(
            torch.Tensor.copy_, num_inputs=2, dtype=dtype, device=device)
        sz = 9
        doubles = torch.randn(2 * sz, dtype=dtype, device=device)
        self.unary_check_input_output_mem_overlap(
            doubles, sz, lambda input, out: out.copy_(input))

    # FIXME: convert to ErrorInputs
    @onlyNativeDeviceTypes
    def test_index_add_mem_overlap(self, device):
        x = torch.rand((1,), device=device).expand((6,))
        y = torch.rand((6,), device=device)
        ind = torch.tensor([2, 1, 0], device=device)
        value = torch.rand((3,), device=device)
        with self.assertRaisesRegex(RuntimeError, 'unsupported operation'):
            x.index_add_(0, ind, value)
        with self.assertRaisesRegex(RuntimeError, 'unsupported operation'):
            y.index_add_(0, ind, y[:3])
        with self.assertRaisesRegex(RuntimeError, 'unsupported operation'):
            ind.index_add_(0, ind, ind.clone())
        with self.assertRaisesRegex(RuntimeError, 'unsupported operation'):
            ind.index_add_(0, ind.clone(), ind)

    # FIXME: convert to ErrorInputs
    @onlyNativeDeviceTypes
    def test_index_copy_mem_overlap(self, device):
        x = torch.rand((1,), device=device).expand((6,))
        y = torch.rand((6,), device=device)
        ind = torch.tensor([2, 1, 0], device=device)
        value = torch.rand((3,), device=device)
        with self.assertRaisesRegex(RuntimeError, 'unsupported operation'):
            x.index_copy_(0, ind, value)
        with self.assertRaisesRegex(RuntimeError, 'unsupported operation'):
            y.index_copy_(0, ind, y[:3])
        with self.assertRaisesRegex(RuntimeError, 'unsupported operation'):
            ind.index_copy_(0, ind, ind.clone())
        with self.assertRaisesRegex(RuntimeError, 'unsupported operation'):
            ind.index_copy_(0, ind.clone(), ind)

    # FIXME: convert to ErrorInputs
    @expectedFailureMeta  # Warning not triggered
    @onlyNativeDeviceTypes
    def test_index_fill_mem_overlap(self, device):
        x = torch.rand((1,), device=device).expand((6,))
        y = torch.rand((6,), device=device)
        ind = torch.tensor([2, 1, 0], device=device)
        value = torch.rand((3,), device=device)

        with self.assertWarnsRegex(UserWarning, "index_fill_ on expanded tensors"):
            x.index_fill_(0, ind, 1.0)
        with self.assertRaisesRegex(RuntimeError, 'unsupported operation'):
            ind.index_fill_(0, ind, 0)

    # FIXME: convert to ErrorInputs
    @expectedFailureMeta  # RuntimeError not raised
    @onlyNativeDeviceTypes
    def test_shift_mem_overlap(self, device):
        x = torch.rand(3, device=device)
        with self.assertRaisesRegex(RuntimeError, 'unsupported operation'):
            x[:-1] <<= x[1:]
        with self.assertRaisesRegex(RuntimeError, 'unsupported operation'):
            x[:-1] >>= x[1:]

    # FIXME: convert to ErrorInputs
    @expectedFailureMeta  # RuntimeError not raised
    @onlyNativeDeviceTypes
    def test_bernoulli_mem_overlap(self, device):
        x = torch.rand((1,), device=device).expand((6,))

        with self.assertRaisesRegex(RuntimeError, 'unsupported operation'):
            x.bernoulli_()
        with self.assertRaisesRegex(RuntimeError, 'unsupported operation'):
            x.bernoulli_(p=0.1)
        p = torch.rand(6, device=device)
        with self.assertRaisesRegex(RuntimeError, 'unsupported operation'):
            x.bernoulli_(p=p)
        with self.assertRaisesRegex(RuntimeError, 'unsupported operation'):
            torch.bernoulli(torch.rand_like(x), out=x)

    # FIXME: convert to ErrorInputs
    @expectedFailureMeta  # RuntimeError not raised
    @onlyNativeDeviceTypes
    def test_put_mem_overlap(self, device):
        x = torch.rand((1,), device=device).expand((6,))
        y = torch.rand((6,), device=device)
        ind = torch.tensor([2, 1, 0], device=device)
        value = torch.rand((3,), device=device)
        with self.assertRaisesRegex(RuntimeError, 'unsupported operation'):
            x.put_(ind, value)
        with self.assertRaisesRegex(RuntimeError, 'unsupported operation'):
            y.put_(ind[0], y[0])
        with self.assertRaisesRegex(RuntimeError, 'unsupported operation'):
            ind.put_(ind, ind)
        with self.assertRaisesRegex(RuntimeError, 'unsupported operation'):
            y.put_(ind, y[:3])
        with self.assertRaisesRegex(RuntimeError, 'unsupported operation'):
            ind.put_(ind, ind.clone())
        with self.assertRaisesRegex(RuntimeError, 'unsupported operation'):
            ind.put_(ind.clone(), ind)

    # FIXME: convert to ErrorInputs
    @expectedFailureMeta  # UserWarning not triggered
    @onlyNativeDeviceTypes
    def test_index_put_mem_overlap(self, device):
        x = torch.rand((1,), device=device).expand((6,))
        y = torch.rand((6,), device=device)
        ind = torch.tensor([2, 1, 0], device=device)
        value = torch.rand((3,), device=device)
        with self.assertWarnsRegex(UserWarning, 'expanded tensors'):
            x.index_put_((ind,), value)
        with self.assertRaisesRegex(RuntimeError, 'unsupported operation'):
            y.index_put_((ind,), y[0])
        with self.assertRaisesRegex(RuntimeError, 'unsupported operation'):
            ind.index_put_((ind,), ind)
        with self.assertRaisesRegex(RuntimeError, 'unsupported operation'):
            y.index_put_((ind,), y[:3])
        with self.assertRaisesRegex(RuntimeError, 'unsupported operation'):
            ind.index_put_((ind,), ind.clone())
        with self.assertRaisesRegex(RuntimeError, 'unsupported operation'):
            ind.index_put_((ind.clone(),), ind)

    # FIXME: convert to ErrorInputs
    @expectedFailureMeta  # UserWarning not triggered
    @onlyNativeDeviceTypes
    def test_masked_fill_mem_overlap(self, device):
        x = torch.rand((1,), device=device).expand((6,))
        mask = torch.tensor([True, False, True, True, False, False], device=device)
        with self.assertWarnsRegex(UserWarning, 'expanded tensors'):
            x.masked_fill_(mask, 0.)

        fill_val = torch.tensor(0., device=device)
        with self.assertWarnsRegex(UserWarning, 'expanded tensors'):
            x.masked_fill_(mask, fill_val)

        with self.assertRaisesRegex(RuntimeError, 'unsupported operation'):
            mask[1:].masked_fill_(mask[:-1], False)

    # FIXME: convert to ErrorInputs
    @onlyNativeDeviceTypes
    def test_masked_select_mem_overlap(self, device):
        x = torch.rand((1,), device=device).expand((3,))
        y = torch.rand((6,), device=device)
        mask = torch.tensor([True, False, True, True, False, False], device=device)
        with self.assertRaisesRegex(RuntimeError, 'unsupported operation'):
            torch.masked_select(y, mask, out=x)
        with self.assertRaisesRegex(RuntimeError, 'unsupported operation'):
            torch.masked_select(y, mask, out=y)
        with self.assertRaisesRegex(RuntimeError, 'unsupported operation'):
            torch.masked_select(mask.clone(), mask, out=mask)

    # FIXME: convert to ErrorInputs
    @expectedFailureMeta  # RuntimeError not raised
    @onlyNativeDeviceTypes
    def test_masked_scatter_mem_overlap(self, device):
        x = torch.rand((1,), device=device).expand((6,))
        src = torch.rand((3,), device=device)
        mask = torch.tensor([True, False, True, True, False, False], device=device)

        with self.assertRaisesRegex(RuntimeError, 'unsupported operation'):
            x.masked_scatter_(mask, src)

    # FIXME: convert to ErrorInputs
    @onlyNativeDeviceTypes
    def test_index_select_mem_overlap(self, device):
        x = torch.rand((1, 6), device=device).expand((2, 6))
        y = torch.rand((3, 6), device=device)
        ind = torch.tensor([0, 1], dtype=torch.int64, device=device)
        with self.assertRaisesRegex(RuntimeError, 'unsupported operation'):
            torch.index_select(y, 1, ind, out=x)

    # FIXME: convert to ErrorInputs
    @onlyNativeDeviceTypes
    def test_scatter_mem_overlap(self, device):
        x = torch.rand((1,), device=device).expand((6,))
        src = torch.rand((3,), device=device)
        ind = torch.tensor([2, 1, 0], device=device, dtype=torch.int64)

        with self.assertRaisesRegex(RuntimeError, 'unsupported operation'):
            x.scatter_(0, ind, src)
        with self.assertRaisesRegex(RuntimeError, 'unsupported operation'):
            src.scatter_(0, ind, src)
        with self.assertRaisesRegex(RuntimeError, 'unsupported operation'):
            ind.scatter_(0, ind, ind.clone())

    # FIXME: convert to ErrorInputs
    @onlyNativeDeviceTypes
    def test_gather_mem_overlap(self, device):
        x = torch.rand((1,), device=device).expand((3,))
        src = torch.rand((6,), device=device)
        ind = torch.tensor([2, 1, 0], device=device, dtype=torch.int64)
        with self.assertRaisesRegex(RuntimeError, 'unsupported operation'):
            torch.gather(src, 0, ind, out=x)
        with self.assertRaisesRegex(RuntimeError, 'unsupported operation'):
            torch.gather(src, 0, ind, out=src)
        with self.assertRaisesRegex(RuntimeError, 'unsupported operation'):
            torch.gather(ind.clone(), 0, ind[1:], out=ind[:1])

    # FIXME: convert to ErrorInputs
    @onlyNativeDeviceTypes
    def test_take_mem_overlap(self, device):
        x = torch.rand((1,), device=device).expand((3,))
        src = torch.rand((6,), device=device)
        ind = torch.tensor([2, 1, 0], device=device, dtype=torch.int64)
        with self.assertRaisesRegex(RuntimeError, 'unsupported operation'):
            torch.take(src, ind, out=x)
        with self.assertRaisesRegex(RuntimeError, 'unsupported operation'):
            torch.take(src, ind, out=src)
        with self.assertRaisesRegex(RuntimeError, 'unsupported operation'):
            torch.take(ind.clone(), ind[1:], out=ind[:-1])

    # FIXME: move to test distributions
    @onlyCUDA
    def test_multinomial_device_constrain(self, device):
        x = torch.empty(0, device="cpu")
        y = torch.empty(0, device=device)
        self.assertRaisesRegex(
            RuntimeError, "Expected all tensors to be on the same device",
            lambda: torch.multinomial(x, 2, out=y))

    # FIXME: move to test distributions
    @deviceCountAtLeast(2)
    @onlyCUDA
    def test_multinomial_gpu_device_constrain(self, devices):
        x = torch.empty(0, device=devices[0])
        y = torch.empty(0, device=devices[1])
        self.assertRaisesRegex(
            RuntimeError, "Expected all tensors to be on the same device",
            lambda: torch.multinomial(x, 2, out=y))

    # FIXME: convert this to an automated OpInfo test
    @deviceCountAtLeast(2)
    @onlyCUDA
    def test_device_guard(self, devices):
        # verify that all operators with `device_guard: False` behave properly with multiple devices.
        # TODO: if we had operator introspection we could figure out this set of operators automatically...
        x = torch.randn((1, 2, 3), device=devices[1])
        y = torch.zeros((1, 3, 2), device=devices[1])
        scalar = torch.tensor(5, device=devices[1])

        # property ops
        torch.cudnn_is_acceptable(x)
        x.is_distributed()
        x.is_floating_point()
        x.is_complex()
        x.is_same_size(y)
        x.is_signed()
        x.size(0)
        x.stride(0)
        x.numel()
        x.is_set_to(y)
        x.data_ptr()
        scalar.is_nonzero()

        # sparse property ops
        y[0][1] = 5
        y_sparse = y.to_sparse()
        y_sparse.sparse_dim()
        y_sparse._dimI()
        y_sparse.dense_dim()
        y_sparse._dimV()
        y_sparse._nnz()
        y_sparse.is_coalesced()
        y_sparse._indices()
        y_sparse._values()
        y_sparse.indices()
        y_sparse.values()

        # in-place ops
        def inplace():
            return torch.randn((1, 2, 3), device=devices[1])
        inplace().as_strided_(y.size(), y.stride())
        inplace().resize_(y.size())
        inplace().squeeze_()
        inplace().squeeze_(0)
        inplace().unsqueeze_(2)
        inplace().transpose_(1, 2)
        inplace().squeeze_().t_()
        inplace().set_(x.storage())
        inplace().set_(x.storage(), x.storage_offset(), x.size(), x.stride())
        inplace().set_(x)
        inplace().set_()
        y_sparse._coalesced_(True)

        # shape modification
        x.as_strided(y.size(), y.stride())
        x.expand((5, 2, 3))
        x.expand_as(x)
        x.sum_to_size((1,))
        torch.broadcast_tensors(x , x)
        x.reshape((1, 3, 2))
        x.reshape_as(y)
        x.squeeze()
        x.squeeze(0)
        x.squeeze().t()
        x.transpose(1, 2)
        x.unsqueeze(2)
        x.view((1, 3, 2))
        x.view_as(y)

        # chunk, split, etc.
        x.chunk(2, dim=1)
        x.split(1, dim=2)
        x.split_with_sizes([1, 2], dim=2)
        x.unfold(dimension=2, size=1, step=1)

        x.narrow(1, 1, 1)
        x.select(1, 1)
        torch.isnan(x)

        torch.empty((1, 3, 2), out=y)
        torch.empty_like(x)
        torch.empty_like(x, dtype=torch.int64)

        # to
        x.to(x)
        x.to(y)
        x.to(x, copy=True)

    def test_is_signed(self, device):
        self.assertEqual(torch.IntTensor(5).to(device).is_signed(), True)
        self.assertEqual(torch.ByteTensor(5).to(device).is_signed(), False)
        self.assertEqual(torch.CharTensor(5).to(device).is_signed(), True)
        self.assertEqual(torch.FloatTensor(5).to(device).is_signed(), True)
        self.assertEqual(torch.HalfTensor(10).to(device).is_signed(), True)

    # Note - reports a leak of 512 bytes on CUDA device 1
    @deviceCountAtLeast(2)
    @skipCUDAMemoryLeakCheckIf(True)
    @onlyCUDA
    def test_tensor_set_errors_multigpu(self, devices):
        f_cuda0 = torch.randn((2, 3), dtype=torch.float32, device=devices[0])
        f_cuda1 = torch.randn((2, 3), dtype=torch.float32, device=devices[1])

        self.assertRaises(RuntimeError, lambda: f_cuda0.set_(f_cuda1.storage()))
        self.assertRaises(RuntimeError,
                          lambda: f_cuda0.set_(f_cuda1.storage(), 0, f_cuda1.size(), f_cuda1.stride()))
        self.assertRaises(RuntimeError, lambda: f_cuda0.set_(f_cuda1))

    # FIXME: move to test_serialization
    @onlyCUDA
    @deviceCountAtLeast(1)  # Note: Tests works with one but prefers more devices
    def test_serialization(self, devices):
        def _test_serialization(filecontext_lambda):
            t0 = torch.cuda.FloatTensor(5).fill_(1)
            with torch.cuda.device(devices[-1]):
                tn = torch.cuda.FloatTensor(3).fill_(2)
            torch.cuda.set_device(devices[0])
            b = (t0, tn)
            with filecontext_lambda() as f:
                torch.save(b, f)
                f.seek(0)
                c = torch.load(f)
                self.assertEqual(b, c, atol=0, rtol=0)
                u0, un = c
                self.assertEqual(str(u0.device), devices[0])
                self.assertEqual(str(un.device), devices[-1])

        _test_serialization(tempfile.NamedTemporaryFile)
        _test_serialization(BytesIOContext)

    # FIXME: move memory format tests to their own test class/suite
    def test_memory_format_preserved_after_permute(self, device):
        x = torch.randn(4, 3, 8, 8, device=device)
        nhwc = x.contiguous(memory_format=torch.channels_last)
        y = nhwc.permute(0, 1, 3, 2).permute(0, 1, 3, 2)
        self.assertTrue(y.is_contiguous(memory_format=torch.channels_last))

        x = torch.randn(4, 3, 8, 8, 8, device=device)
        ndhwc = x.contiguous(memory_format=torch.channels_last_3d)
        y = ndhwc.permute(0, 1, 4, 3, 2).permute(0, 1, 4, 3, 2)
        self.assertTrue(y.is_contiguous(memory_format=torch.channels_last_3d))

    def test_memory_format_propagation_rules(self, device):

        contiguous = torch.rand(10, 3, 5, 5, device=device)
        cl = torch.rand(10, 3, 5, 5, device=device).contiguous(memory_format=torch.channels_last)
        ambiguous = torch.rand(10, 3, 1, 1, device=device).contiguous(memory_format=torch.channels_last)
        self.assertTrue(ambiguous.is_contiguous(memory_format=torch.channels_last))
        self.assertTrue(ambiguous.is_contiguous(memory_format=torch.contiguous_format))
        bias = torch.rand(1, 1, 1, 1, device=device).contiguous(memory_format=torch.channels_last)

        def _test_propagation_rules(self, contiguous, cl, ambiguous, bias):
            options = ((ambiguous, contiguous, torch.contiguous_format),
                       (ambiguous, cl, torch.channels_last),
                       (contiguous, ambiguous, torch.contiguous_format),
                       (contiguous, cl, torch.contiguous_format),
                       (cl, ambiguous, torch.channels_last),
                       (cl, contiguous, torch.channels_last),
                       (bias, cl, torch.channels_last),
                       (cl, bias, torch.channels_last),)

            for a, b, mf in options:
                result = a + b
                self.assertTrue(result.is_contiguous(memory_format=mf))

        _test_propagation_rules(self, contiguous, cl, ambiguous, bias)

        cl = cl.to(memory_format=torch.channels_last)
        ambiguous = ambiguous.to(memory_format=torch.channels_last)
        bias = bias.to(memory_format=torch.channels_last)

        _test_propagation_rules(self, contiguous, cl, ambiguous, bias)

        # test cases when strides matter in ambiguous tensors
        for mf in (torch.channels_last, torch.contiguous_format):
            ambiguous = torch.rand(10, 3, 1, 1, device=device).to(memory_format=mf)
            bias = torch.rand(3, 1, 1, device=device)
            result = ambiguous + bias
            self.assertEqual(ambiguous.stride(), result.stride())
            result = bias + ambiguous
            self.assertEqual(ambiguous.stride(), result.stride())
            result = ambiguous * 5
            self.assertEqual(ambiguous.stride(), result.stride())

    def test_memory_format_empty_like(self, device):
        def test_helper(x, memory_format):
            xc = x.contiguous(memory_format=memory_format)

            like = torch.empty_like(xc, memory_format=torch.preserve_format)
            self.assertFalse(like.is_contiguous())
            self.assertTrue(like.is_contiguous(memory_format=memory_format))

            like_x = torch.empty_like(x, memory_format=torch.preserve_format)
            self.assertTrue(like_x.is_contiguous())
            self.assertFalse(like_x.is_contiguous(memory_format=memory_format))

            like = torch.empty_like(x, memory_format=memory_format)
            self.assertFalse(like.is_contiguous())
            self.assertTrue(like.is_contiguous(memory_format=memory_format))

            like = torch.empty_like(xc, memory_format=torch.contiguous_format)
            self.assertTrue(like.is_contiguous())
            self.assertFalse(like.is_contiguous(memory_format=memory_format))

            like = torch.empty_like(xc)
            self.assertFalse(like.is_contiguous())
            self.assertTrue(like.is_contiguous(memory_format=memory_format))

            sparse = x.to_sparse()
            with self.assertRaises(RuntimeError):
                z = torch.empty_like(sparse, memory_format=torch.preserve_format)

        test_helper(torch.randn(4, 3, 8, 8, device=device), torch.channels_last)
        test_helper(torch.randn(4, 3, 8, 8, 8, device=device), torch.channels_last_3d)

    def test_memory_format_consistency(self, device):
        x = torch.randn(10, 3, 1, 1, device=device)
        x_rep = x.as_strided(x.size(), x.stride())
        self.assertEqual(x.size(), x_rep.size())
        self.assertEqual(x.stride(), x_rep.stride())
        self.assertEqual(x.is_contiguous(), x_rep.is_contiguous())
        self.assertEqual(x.is_contiguous(memory_format=torch.channels_last), x_rep.is_contiguous(memory_format=torch.channels_last))
        self.assertEqual(
            x.is_contiguous(memory_format=torch.channels_last_3d), x_rep.is_contiguous(memory_format=torch.channels_last_3d))

    # FIXME: make this a elementwise unary and elementwise binary OpInfo test
    def test_memory_format_operators(self, device):
        def _chunk_op(x, y):
            x1, x2 = x.chunk(2, dim=1)
            return x1 + x2

        def _unsqueeze_op_add(x, y):
            return x[0].unsqueeze(0) + 3

        def _unsqueeze_op_clone(x, y):
            return x[0].unsqueeze(0).clone()

        def _test_helper(x, y, bias, memory_format):
            return_contig_fns = [
                lambda x, y: y + x,
                lambda x, y: y * x,
                lambda x, y: y.addcdiv(x, y, value=2),
                lambda x, y: y.addcmul(x, y, value=2),
            ]
            bias_fns = [
                lambda x, b: x + b,
                lambda x, b: b + x,
            ]
            fns = [
                lambda x, y: x.clone(),
                lambda x, y: x + 3,
                lambda x, y: 3 * x,
                lambda x, y: x + y,
                lambda x, y: x * y,
                lambda x, y: abs(x),
                lambda x, y: x.abs(),
                lambda x, y: x.abs_(),
                lambda x, y: x.acos(),
                lambda x, y: x.acos_(),
                lambda x, y: x.add(y, alpha=3),
                lambda x, y: x.add_(y, alpha=3),
                lambda x, y: x.addcdiv(y, y, value=2),
                lambda x, y: x.addcdiv_(y, y, value=2),
                lambda x, y: x.addcmul(y, y, value=2),
                lambda x, y: x.addcmul_(y, y, value=2),
                lambda x, y: x.acosh(),
                lambda x, y: x.acosh_(),
                lambda x, y: x.asinh(),
                lambda x, y: x.asinh_(),
                lambda x, y: x.atanh(),
                lambda x, y: x.atanh_(),
                lambda x, y: x.asin(),
                lambda x, y: x.asin_(),
                lambda x, y: x.atan(),
                lambda x, y: x.atan2(y),
                lambda x, y: x.atan2_(y),
                lambda x, y: x.ceil(),
                lambda x, y: x.ceil_(),
                lambda x, y: x.clamp(-1, 1),
                lambda x, y: x.cos(),
                lambda x, y: x.cosh(),
                lambda x, y: x.div(0.5),
                lambda x, y: x.div_(0.5),
                lambda x, y: x.div(y),
                lambda x, y: x.div_(y),
                lambda x, y: x.digamma(),
                lambda x, y: x.digamma_(),
                lambda x, y: x.erf(),
                lambda x, y: x.erfc(),
                lambda x, y: x.erfinv(),
                lambda x, y: x.erfinv_(),
                lambda x, y: x.exp(),
                lambda x, y: x.expm1(),
                lambda x, y: x.expm1_(),
                lambda x, y: x.floor(),
                lambda x, y: x.floor_(),
                lambda x, y: x.fmod(2),
                lambda x, y: x.frac(),
                lambda x, y: x.hypot(y),
                lambda x, y: x.hypot_(y),
                lambda x, y: x.i0(),
                lambda x, y: x.i0_(),
                lambda x, y: x.lerp(y, 0.5),
                lambda x, y: x.log(),
                lambda x, y: x.log_(),
                lambda x, y: x.log10(),
                lambda x, y: x.log10_(),
                lambda x, y: x.log1p(),
                lambda x, y: x.log1p_(),
                lambda x, y: x.log2(),
                lambda x, y: x.log2_(),
                lambda x, y: x.mul(3),
                lambda x, y: x.mul_(3),
                lambda x, y: x.neg(),
                lambda x, y: x.neg_(),
                lambda x, y: x.pow(3),
                lambda x, y: x.pow_(3),
                lambda x, y: x.pow(0.0),
                lambda x, y: x.pow(1.0),
                lambda x, y: x.reciprocal(),
                lambda x, y: x.remainder(2),
                lambda x, y: x.round(),
                lambda x, y: x.round_(),
                lambda x, y: x.rsqrt(),
                lambda x, y: x.rsqrt_(),
                lambda x, y: x.sigmoid(),
                lambda x, y: x.sigmoid_(),
                lambda x, y: x.logit(),
                lambda x, y: x.logit_(),
                lambda x, y: x.logit(1e-6),
                lambda x, y: x.logit_(1e-6),
                lambda x, y: x.sign(),
                lambda x, y: x.sign_(),
                lambda x, y: x.sgn(),
                lambda x, y: x.sgn_(),
                lambda x, y: x.sin(),
                lambda x, y: x.sin_(),
                lambda x, y: x.sinh(),
                lambda x, y: x.sinh_(),
                lambda x, y: x.sqrt(),
                lambda x, y: x.sqrt_(),
                lambda x, y: x.tan(),
                lambda x, y: x.tanh(),
                lambda x, y: x.trunc(),
                lambda x, y: x.trunc_(),
                _chunk_op,
                _unsqueeze_op_add,
                _unsqueeze_op_clone,
            ]
            for fn in fns:
                x_c = x.contiguous()
                y_c = y.contiguous()
                result_c = fn(x_c, y_c)
                result = fn(x, y)
                self.assertEqual(result, result_c)
                self.assertTrue(
                    result.is_contiguous(memory_format=memory_format),
                    "result of the '{}' is not in '{}' format".format(inspect.getsource(fn).strip(), memory_format))

            for fn in bias_fns:
                x_c = x.contiguous()
                b_c = bias.contiguous()
                result_c = fn(x_c, b_c)
                result = fn(x, bias)
                self.assertEqual(result, result_c)
                self.assertTrue(
                    result.is_contiguous(memory_format=memory_format),
                    "result of the '{}' is not in '{}' format".format(inspect.getsource(fn).strip(), memory_format))

            for fn in return_contig_fns:
                x_c = x.contiguous()
                y_c = y.contiguous()
                result_c = fn(x_c, y_c)
                result = fn(x, y)
                self.assertEqual(result, result_c)
                self.assertTrue(
                    result.is_contiguous(memory_format=torch.contiguous_format),
                    "result of the '{}' is not in '{}' format".format(inspect.getsource(fn).strip(), torch.contiguous_format))

        _test_helper(
            torch.randn((4, 3, 8, 8), device=device).contiguous(memory_format=torch.channels_last),
            abs(torch.randn((4, 3, 8, 8), device=device)) + 1,
            torch.randn((1, 3, 1, 1), device=device).contiguous(memory_format=torch.channels_last),
            torch.channels_last)
        _test_helper(
            torch.randn((4, 3, 8, 8, 8), device=device).contiguous(memory_format=torch.channels_last_3d),
            abs(torch.randn((4, 3, 8, 8, 8), device=device)) + 1,
            torch.randn((1, 3, 1, 1, 1), device=device).contiguous(memory_format=torch.channels_last_3d),
            torch.channels_last_3d)

    # FIXME: make this a elementwise unary and elementwise binary OpInfo test
    def test_strides_propagation(self, device):
        def _test_helper(x, op, unary=False):
            def compare_strides(s1, s2, div):
                sdiv = [s // div for s in s1]
                self.assertEqual(sdiv, s2)

            dim = x.dim()
            # we produce memory dense outputs, so when input is strided on the last dimension
            # we need to divide by that dimension stride to compare input and result strides
            div = x.stride(-1)
            for p in permutations(range(dim)):
                xp = x.permute(p)
                if not unary:
                    y = torch.randn(xp.size(-1), device=x.device, dtype=x.dtype)
                    for inputs in ((xp, xp), (xp, y), (y, xp)):
                        res = op(*inputs)
                        compare_strides(xp.stride(), res.stride(), div)
                        self.assertEqual(xp.size(), res.size())
                        out = torch.empty(0, device=xp.device, dtype=res.dtype)
                        res = op(*inputs, out=out)
                        compare_strides(xp.stride(), res.stride(), div)
                        self.assertEqual(xp.size(), res.size())
                else:
                    res = op(xp)
                    compare_strides(xp.stride(), res.stride(), div)
                    self.assertEqual(xp.size(), res.size())
                    out = torch.empty(0, device=xp.device, dtype=res.dtype)
                    res = op(xp, out=out)
                    compare_strides(xp.stride(), res.stride(), div)
                    self.assertEqual(xp.size(), res.size())

        # torch.eq by default calls TensorIterator with defined output, torch.add with undefined
        binary_ops = (torch.eq, torch.add)
        unary_ops = (torch.exp,)
        # memory dense, sliced and ambiguous sliced (ambiguous dense loses permutation information)
        xs = (torch.randn(2, 3, 4, device=device), torch.randn(2, 3, 8, device=device)[:, :, ::2],
              torch.randn(1, 1, 4, 12, device=device)[:, :, :, ::2])
        for op in binary_ops:
            for x in xs:
                _test_helper(x, op)
        for op in unary_ops:
            for x in xs:
                _test_helper(x, op, unary=True)

    # FIXME: move dlpack tests to their own test class/suite
    @skipMeta
    @onlyNativeDeviceTypes
    @dtypes(*get_all_dtypes(include_bool=False))
    def test_dlpack_capsule_conversion(self, device, dtype):
        # DLpack does not explicitly support bool (xref dmlc/dlpack#75)
        x = make_tensor((5,), dtype=dtype, device=device)
        z = from_dlpack(to_dlpack(x))
        self.assertEqual(z, x)

    @skipMeta
    @onlyNativeDeviceTypes
    @dtypes(*get_all_dtypes(include_bool=False))
    def test_dlpack_protocol_conversion(self, device, dtype):
        x = make_tensor((5,), dtype=dtype, device=device)
        z = from_dlpack(x)
        self.assertEqual(z, x)

    @skipMeta
    @onlyNativeDeviceTypes
    def test_dlpack_shared_storage(self, device):
        x = make_tensor((5,), dtype=torch.float64, device=device)
        z = from_dlpack(to_dlpack(x))
        z[0] = z[0] + 20.0
        self.assertEqual(z, x)

    @skipMeta
    @onlyCUDA
    @dtypes(*get_all_dtypes(include_bool=False))
    def test_dlpack_conversion_with_streams(self, device, dtype):
        # Create a stream where the tensor will reside
        stream = torch.cuda.Stream()
        with torch.cuda.stream(stream):
            # Do an operation in the actual stream
            x = make_tensor((5,), dtype=dtype, device=device) + 1
        # DLPack protocol helps establish a correct stream order
        # (hence data dependency) at the exchange boundary.
        # DLPack manages this synchronization for us, so we don't need to
        # explicitly wait until x is populated
        stream = torch.cuda.Stream()
        with torch.cuda.stream(stream):
            z = from_dlpack(x)
        stream.synchronize()
        self.assertEqual(z, x)

    @skipMeta
    @onlyNativeDeviceTypes
    @dtypes(*get_all_dtypes(include_bool=False))
    def test_from_dlpack(self, device, dtype):
        x = make_tensor((5,), dtype=dtype, device=device)
        y = torch.from_dlpack(x)
        self.assertEqual(x, y)

    @skipMeta
    @onlyNativeDeviceTypes
    @dtypes(*get_all_dtypes(include_bool=False))
    def test_from_dlpack_noncontinguous(self, device, dtype):
        x = make_tensor((25,), dtype=dtype, device=device).reshape(5, 5)

        y1 = x[0]
        y1_dl = torch.from_dlpack(y1)
        self.assertEqual(y1, y1_dl)

        y2 = x[:, 0]
        y2_dl = torch.from_dlpack(y2)
        self.assertEqual(y2, y2_dl)

        y3 = x[1, :]
        y3_dl = torch.from_dlpack(y3)
        self.assertEqual(y3, y3_dl)

        y4 = x[1]
        y4_dl = torch.from_dlpack(y4)
        self.assertEqual(y4, y4_dl)

        y5 = x.t()
        y5_dl = torch.from_dlpack(y5)
        self.assertEqual(y5, y5_dl)

    @skipMeta
    @onlyCUDA
    @dtypes(*get_all_dtypes(include_bool=False))
    def test_dlpack_conversion_with_diff_streams(self, device, dtype):
        stream_a = torch.cuda.Stream()
        stream_b = torch.cuda.Stream()
        # DLPack protocol helps establish a correct stream order
        # (hence data dependency) at the exchange boundary.
        # the `tensor.__dlpack__` method will insert a synchronization event
        # in the current stream to make sure that it was correctly populated.
        with torch.cuda.stream(stream_a):
            x = make_tensor((5,), dtype=dtype, device=device) + 1
            z = torch.from_dlpack(x.__dlpack__(stream_b.cuda_stream))
            stream_a.synchronize()
        stream_b.synchronize()
        self.assertEqual(z, x)

    @skipMeta
    @onlyNativeDeviceTypes
    @dtypes(*get_all_dtypes(include_bool=False))
    def test_from_dlpack_dtype(self, device, dtype):
        x = make_tensor((5,), dtype=dtype, device=device)
        y = torch.from_dlpack(x)
        assert x.dtype == y.dtype

    @skipMeta
    @onlyCUDA
    def test_dlpack_default_stream(self, device):
        class DLPackTensor:
            def __init__(self, tensor):
                self.tensor = tensor

            def __dlpack_device__(self):
                return self.tensor.__dlpack_device__()

            def __dlpack__(self, stream=None):
                if torch.version.hip is None:
                    assert stream == 1
                else:
                    assert stream == 0
                capsule = self.tensor.__dlpack__(stream)
                converted = True
                return capsule

        # CUDA-based tests runs on non-default streams
        with torch.cuda.stream(torch.cuda.default_stream()):
            x = DLPackTensor(make_tensor((5,), dtype=torch.float32, device=device))
            from_dlpack(x)

    @skipMeta
    @onlyNativeDeviceTypes
    @dtypes(*get_all_dtypes(include_bool=False))
    def test_dlpack_tensor_invalid_stream(self, device, dtype):
        with self.assertRaises(TypeError):
            x = make_tensor((5,), dtype=dtype, device=device)
            x.__dlpack__(stream=object())

    @skipMeta
    def test_dlpack_error_on_bool_tensor(self):
        x = torch.tensor([True], dtype=torch.bool)
        with self.assertRaises(RuntimeError):
            to_dlpack(x)

    # TODO: increase tests once NumPy supports the `__dlpack__` protocol
    @skipMeta
    def test_dlpack_export_requires_grad(self):
        x = torch.zeros(10, dtype=torch.float32, requires_grad=True)
        with self.assertRaisesRegex(RuntimeError, r"require gradient"):
            x.__dlpack__()

    @skipMeta
    def test_dlpack_export_is_conj(self):
        x = torch.tensor([-1 + 1j, -2 + 2j, 3 - 3j])
        y = torch.conj(x)
        with self.assertRaisesRegex(RuntimeError, r"conjugate bit"):
            y.__dlpack__()

    @skipMeta
    def test_dlpack_export_non_strided(self):
        x = torch.sparse_coo_tensor([[0]], [1], size=(1,))
        y = torch.conj(x)
        with self.assertRaisesRegex(RuntimeError, r"strided"):
            y.__dlpack__()

    @onlyCUDA
    @unittest.skipIf(PYTORCH_CUDA_MEMCHECK, "is_pinned uses failure to detect pointer property")
    def test_pin_memory_from_constructor(self, device):
        def _get_like(t, **kwargs):
            return [
                torch.rand_like(t, **kwargs),
                torch.randn_like(t, **kwargs),
                torch.empty_like(t, **kwargs),
                torch.full_like(t, 4, **kwargs),
                torch.zeros_like(t, **kwargs),
                torch.ones_like(t, **kwargs),
            ]

        def _get_tensors(**kwargs):
            return [
                torch.tensor([10, 11], **kwargs),
                torch.randn(3, 5, **kwargs),
                torch.rand(3, **kwargs),
                # torch.randint(3, 5, **kwargs), // unsupported
                torch.zeros(3, **kwargs),
                torch.randperm(3, **kwargs),
                torch.empty(6, **kwargs),
                torch.ones(6, **kwargs),
                torch.eye(6, **kwargs),
                torch.arange(3, 5, **kwargs)]

        pinned_tensors = _get_tensors(pin_memory=True) + _get_like(torch.empty(5, dtype=torch.float64), pin_memory=True)
        for x in pinned_tensors:
            self.assertTrue(x.is_pinned())

        tensors = _get_tensors() + _get_like(torch.empty(5, dtype=torch.float64, pin_memory=True))
        for x in tensors:
            self.assertFalse(x.is_pinned())

    @deviceCountAtLeast(1)
    @onlyCUDA
    def test_storage_all_devices(self, devices):
        for device in devices:
            t = torch.tensor((), device=device)
            self.assertEqual(t.dtype, t.storage().dtype)

    # FIXME: move to test distributions
    @dtypesIfCUDA(torch.float, torch.double, torch.half)
    @dtypes(torch.float, torch.double)
    def test_multinomial(self, device, dtype):
        def make_prob_dist(shape, is_contiguous):
            if is_contiguous:
                if dtype == torch.half:
                    return torch.zeros(shape, device=device).uniform_().to(dtype=torch.half)
                return torch.zeros(shape, device=device, dtype=dtype).uniform_()
            elif len(shape) == 1:
                if dtype == torch.half:
                    return torch.zeros((shape + [5]), device=device).uniform_().to(dtype=torch.half)[:, 2]
                return torch.zeros((shape + [5]), device=device, dtype=dtype).uniform_()[:, 2]
            else:
                # num dim = 2
                new_shape = [2, shape[1], 7, 1, shape[0], 1, 10]
                if dtype == torch.half:
                    prob_dist = torch.zeros(new_shape, device=device).uniform_().to(dtype=torch.half)
                else:
                    prob_dist = torch.zeros(new_shape, device=device, dtype=dtype).uniform_()
                prob_dist = prob_dist.transpose(1, 4)
                prob_dist = prob_dist[1, :, 5, 0, :, 0, 4]
                assert not prob_dist.is_contiguous()  # sanity check
                return prob_dist

        for is_contiguous in (True, False):
            # with replacement
            n_row = 3
            for n_col in range(4, 5 + 1):
                prob_dist = make_prob_dist([n_row, n_col], is_contiguous)
                # indices that shouldn't be sampled (<0 means none)
                zero_prob_indices = torch.LongTensor(n_row).random_(-2, n_col).tolist()
                for i, j in enumerate(zero_prob_indices):
                    if j >= 0:
                        prob_dist[i, j] = 0
                n_sample = n_col * 3
                sample_indices = torch.multinomial(prob_dist, n_sample, True)
                self.assertEqual(prob_dist.dim(), 2)
                self.assertEqual(sample_indices.size(1), n_sample)
                for i in range(n_row):
                    zero_prob_idx = zero_prob_indices[i]
                    if zero_prob_idx < 0:
                        continue
                    for j in range(n_sample):
                        self.assertNotEqual(sample_indices[i, j], zero_prob_idx,
                                            msg="sampled an index with zero probability")

            # without replacement
            n_row = 3
            for n_col in range(2, 10 + 1, 2):
                prob_dist = make_prob_dist([n_row, n_col], is_contiguous)
                # indices that shouldn't be sampled (<0 means none)
                zero_prob_indices = torch.LongTensor(n_row).random_(-1, n_col).tolist()
                for i, j in enumerate(zero_prob_indices):
                    if j >= 0:
                        prob_dist[i, j] = 0
                n_sample = max(1, n_col - 2)
                sample_indices = torch.multinomial(prob_dist, n_sample, False)
                self.assertEqual(prob_dist.dim(), 2)
                self.assertEqual(sample_indices.size(1), n_sample)
                for i in range(n_row):
                    row_samples = {}
                    zero_prob_idx = zero_prob_indices[i]
                    for j in range(n_sample):
                        sample_idx = sample_indices[i, j]
                        if zero_prob_idx >= 0:
                            self.assertNotEqual(sample_idx, zero_prob_idx,
                                                msg="sampled an index with zero probability")
                        self.assertNotIn(sample_idx, row_samples, "sampled an index twice")
                        row_samples[sample_idx] = True

            # vector
            n_col = 4
            prob_dist = make_prob_dist([n_col], is_contiguous).fill_(1)
            zero_prob_idx = 1  # index that shouldn't be sampled
            prob_dist[zero_prob_idx] = 0
            n_sample = 20
            sample_indices = torch.multinomial(prob_dist, n_sample, True)
            for sample_index in sample_indices:
                self.assertNotEqual(sample_index, zero_prob_idx, msg="sampled an index with zero probability")
            s_dim = sample_indices.dim()
            self.assertEqual(sample_indices.dim(), 1, msg="wrong number of dimensions")
            self.assertEqual(prob_dist.dim(), 1, msg="wrong number of prob_dist dimensions")
            self.assertEqual(sample_indices.size(0), n_sample, msg="wrong number of samples")

        # CUDA misalignment issue (#46702)
        n_row, n_col = 2, 3
        prob_dist = make_prob_dist([n_row, n_col], True)
        n_sample = 1
        sample_indices = torch.multinomial(prob_dist, n_sample, True)
        self.assertEqual(sample_indices.dim(), 2, msg="wrong number of dimensions")
        self.assertEqual(sample_indices.size(1), n_sample, msg="wrong number of samples")

    # FIXME: move to test distributions
    @onlyCUDA
    @dtypes(torch.float, torch.double, torch.half)
    def test_multinomial_deterministic(self, device, dtype):
        gen = torch.Generator(device=device)

        trials = 5
        seed = 0
        prob_dist = torch.rand(10000, 1000, device=device, dtype=dtype)
        n_sample = 1

        for i in range(trials):
            gen.manual_seed(seed)
            samples_1 = torch.multinomial(prob_dist, n_sample, True, generator=gen)

            gen.manual_seed(seed)
            samples_2 = torch.multinomial(prob_dist, n_sample, True, generator=gen)

            self.assertEqual(samples_1, samples_2)
            self.assertEqual(samples_1.dim(), 2, msg="wrong number of dimensions")
            self.assertEqual(samples_1.size(1), n_sample, msg="wrong number of samples")

    # FIXME: move to test distributions
    @slowTest
    @dtypes(torch.float)
    def test_multinomial_rng_state_advance(self, device, dtype):
        corpus_size = 100000
        freqs = torch.ones(corpus_size, dtype=torch.float, device=device)
        n_sample = 100
        samples1 = torch.multinomial(freqs, n_sample, replacement=True)
        samples2 = torch.multinomial(freqs, n_sample, replacement=True)
        samples = torch.cat([samples1, samples2])
        # expect no more than 1 repeating elements generated in 2 attempts
        # the probability of at least element being repeated is surprisingly large, 18%
        self.assertLessEqual(2 * n_sample - samples.unique().size(0), 2)
        samples1 = torch.multinomial(freqs, n_sample, replacement=False)
        samples2 = torch.multinomial(freqs, n_sample, replacement=False)
        samples = torch.cat([samples1, samples2])
        # expect no more than 1 repeating elements generated in 2 attempts
        self.assertLessEqual(2 * n_sample - samples.unique().size(0), 1)

    def _test_memory_format_transformations(self, device, input_generator_fn, transformation_fn,
                                            memory_format, compare_data=True, default_is_preserve=False):

        assert(memory_format == torch.channels_last or memory_format == torch.channels_last_3d)

        # xc is a channels last tensor
        xc = input_generator_fn(device)
        # xc is not memory dense, but looks like channels last
        if memory_format == torch.channels_last:
            xc = xc[..., ::2, ::2]
        else:
            xc = xc[..., ::2, ::2, ::2]

        clone = transformation_fn(xc, memory_format=torch.preserve_format)
        self.assertFalse(clone.is_contiguous())
        self.assertTrue(clone.is_contiguous(memory_format=memory_format))
        self.assertFalse(xc.is_contiguous())
        self.assertFalse(xc.is_contiguous(memory_format=memory_format))
        if compare_data:
            self.assertEqual(xc, clone.to(xc))

        xc = input_generator_fn(device)
        clone = transformation_fn(xc, memory_format=torch.contiguous_format)
        self.assertTrue(clone.is_contiguous())
        self.assertFalse(clone.is_contiguous(memory_format=memory_format))
        if compare_data:
            self.assertEqual(xc, clone.to(xc))

        xc = input_generator_fn(device)
        clone = transformation_fn(xc)

        if default_is_preserve:
            self.assertFalse(clone.is_contiguous())
            self.assertTrue(clone.is_contiguous(memory_format=memory_format))
        else:
            self.assertTrue(clone.is_contiguous())
            self.assertFalse(clone.is_contiguous(memory_format=memory_format))
        if compare_data:
            self.assertEqual(xc, clone.to(xc))

        x = torch.randn((3, 4, 5, 6, 7, 8, 9), device=device)
        for _ in range(10):
            permutation = list(range(len(x.shape)))
            random.shuffle(permutation)
            x = x.permute(permutation)
            self.assertEqual(x.stride(), transformation_fn(x, memory_format=torch.preserve_format).stride())

    def test_memory_format_to(self, device):
        def get_generator(memory_format, shape):
            def input_generator_fn(device):
                return torch.randn(shape, device=device, dtype=torch.float32).contiguous(memory_format=memory_format)
            return input_generator_fn

        def transformation_fn(tensor, **kwargs):
            return tensor.to(dtype=torch.float64, **kwargs)

        formats_shapes = (
            (torch.channels_last, (4, 3, 8, 8)),
            (torch.channels_last_3d, (4, 3, 8, 8, 8)))

        for mf, shape in formats_shapes:
            self._test_memory_format_transformations(
                device, get_generator(mf, shape), transformation_fn, mf, default_is_preserve=True)

    def test_memory_format_type(self, device):
        def get_generator(memory_format, shape):
            def input_generator_fn(device):
                return torch.randn(shape, device=device, dtype=torch.float32).contiguous(memory_format=memory_format)
            return input_generator_fn

        def transformation_fn(tensor, **kwargs):
            return tensor.to(torch.float64, **kwargs)

        formats_shapes = (
            (torch.channels_last, (4, 3, 8, 8)),
            (torch.channels_last_3d, (4, 3, 8, 8, 8)))

        for mf, shape in formats_shapes:
            self._test_memory_format_transformations(
                device, get_generator(mf, shape), transformation_fn, mf, default_is_preserve=True)

    def test_memory_format_clone(self, device):
        def get_generator(memory_format, shape):
            def input_generator_fn(device):
                return torch.randn(shape, device=device, dtype=torch.float32).contiguous(memory_format=memory_format)
            return input_generator_fn

        def transformation_fn(tensor, **kwargs):
            return tensor.clone(**kwargs)

        formats_shapes = (
            (torch.channels_last, (4, 3, 8, 8)),
            (torch.channels_last_3d, (4, 3, 8, 8, 8)))

        for mf, shape in formats_shapes:
            self._test_memory_format_transformations(
                device, get_generator(mf, shape), transformation_fn, mf, True, default_is_preserve=True)

    def test_memory_format_factory_like_functions_preserve(self, device):
        def get_generator(memory_format, shape):
            def input_generator_fn(device):
                return torch.randn(shape, device=device, dtype=torch.float32).contiguous(memory_format=memory_format)
            return input_generator_fn

        transformation_fns = [
            lambda t, **kwargs: torch.zeros_like(t, **kwargs),
            lambda t, **kwargs: torch.ones_like(t, **kwargs),
            lambda t, **kwargs: torch.randint_like(t, 10, 100, **kwargs),
            lambda t, **kwargs: torch.randint_like(t, 100, **kwargs),
            lambda t, **kwargs: torch.randn_like(t, **kwargs),
            lambda t, **kwargs: torch.rand_like(t, **kwargs),
            lambda t, **kwargs: torch.full_like(t, 7, **kwargs),
            lambda t, **kwargs: torch.empty_like(t, **kwargs)]

        formats_shapes = (
            (torch.channels_last, (4, 3, 8, 8)),
            (torch.channels_last_3d, (4, 3, 8, 8, 8)))

        for mf, shape, in formats_shapes:
            for transformation_fn in transformation_fns:
                self._test_memory_format_transformations(
                    device, get_generator(mf, shape), transformation_fn, mf, compare_data=False, default_is_preserve=True)

    def test_memory_format_type_shortcuts(self, device):
        def get_generator(memory_format, shape, dtype):
            def input_generator_fn(device):
                return torch.randn(shape, device=device, dtype=dtype).clamp(0, 1) \
                    .round().contiguous(memory_format=memory_format)
            return input_generator_fn


        def get_fn(fn_name):
            def transformation_fn(tensor, **kwargs):
                fn = getattr(tensor, fn_name)
                return fn(**kwargs)
            return transformation_fn

        shortcuts = ['byte', 'char', 'double', 'bool', 'half', 'int', 'long', 'short']
        if device == 'cpu':
            shortcuts += ['bfloat16']

        formats_shapes = (
            (torch.channels_last, (4, 3, 8, 8)),
            (torch.channels_last_3d, (4, 3, 8, 8, 8)))

        for mf, shape in formats_shapes:
            for fn_name in shortcuts:
                self._test_memory_format_transformations(
                    device, get_generator(mf, shape, torch.float32), get_fn(fn_name), mf, default_is_preserve=True)

        # Test 'float' separately to avoid float->float no-op.
        for mf, shape in formats_shapes:
            self._test_memory_format_transformations(
                device, get_generator(mf, shape, torch.float64), get_fn('float'), mf, default_is_preserve=True)

    @onlyCUDA
    def test_memory_format_cpu_and_cuda_ops(self, device):
        def get_generator(memory_format, shape):
            def input_generator_fn(device):
                return torch.randn(shape, device=device, dtype=torch.float32).contiguous(memory_format=memory_format)
            return input_generator_fn

        def transformation_cpu_fn(tensor, **kwargs):
            return tensor.cpu(**kwargs)

        def transformation_cuda_fn(tensor, **kwargs):
            return tensor.cuda(**kwargs)

        formats_shapes = (
            (torch.channels_last, (4, 3, 8, 8)),
            (torch.channels_last_3d, (4, 3, 8, 8, 8)))

        for mf, shape in formats_shapes:
            self._test_memory_format_transformations(
                'cuda', get_generator(mf, shape), transformation_cpu_fn, mf, default_is_preserve=True)
            self._test_memory_format_transformations(
                'cpu', get_generator(mf, shape), transformation_cuda_fn, mf, default_is_preserve=True)

    # FIXME: move to test_serialization
    def test_pickle_gradscaler(self, device):
        # This test is not in test_cuda.py because it should pass in 3 cases:
        #  1. cuda is not available.
        #  2. cuda is available but device is not cuda.
        #  3. cuda is available and device is cuda.
        # In case 1, a and b disable themselves on construction and shouldn't try to pickle workhorse attributes.
        # In case 2, a and b are enabled.  Workhorse attributes participate in pickling, but none are lazy-inited
        # to cuda Tensors, because I don't want to do cuda things if device is not cuda.
        # In case 3, a and b are enabled and we may also try lazy-initing _scale to a cuda tensor.
        device = torch.device(device)
        try_lazy_inits = (True, False) if device.type == "cuda" else (False,)
        for lazy_init_scale in try_lazy_inits:
            a = torch.cuda.amp.GradScaler(init_scale=3., growth_factor=4., backoff_factor=.5, growth_interval=2)
            self.assertTrue(not a.is_enabled() if torch.cuda.amp.common.amp_definitely_not_available() else a.is_enabled())
            if lazy_init_scale:
                # Dummy a.scale() call lazy-inits a._scale Tensor.
                a.scale(torch.tensor([4.0], dtype=torch.float32, device=device))
                self.assertTrue(isinstance(a._scale, torch.cuda.FloatTensor))
            # The following three lines should work whether or not cuda is available.
            serialized = pickle.dumps(a)
            b = pickle.loads(serialized)
            self.assertEqual(b.is_enabled(), a.is_enabled())
            if a.is_enabled():
                self.assertEqual(b.get_scale(), 3.)
                self.assertEqual(b.get_growth_factor(), 4.)
                self.assertEqual(b.get_backoff_factor(), .5)
                self.assertEqual(b.get_growth_interval(), 2)
                self.assertEqual(b._init_growth_tracker, 0)
                # supplies a dummy key to test the defaultdict's default_factory
                self.assertEqual(b._per_optimizer_states["fdsa"],
                                 torch.cuda.amp.grad_scaler._refresh_per_optimizer_state())
                if lazy_init_scale:
                    self.assertEqual(b.scale(torch.tensor([4.0], dtype=torch.float32, device=device)), 12.0)

    # FIXME: convert to ErrorInputs
    def test_multinomial_invalid(self, device):
        def test(probs):
            with self.assertRaisesRegex(RuntimeError,
                                        'probability tensor contains either `inf`, `nan` or element < 0'):
                torch.multinomial(probs.to(device), 2)
                torch.cuda.synchronize()

        test(torch.tensor([1., -1., 1.]))
        test(torch.tensor([1., inf, 1.]))
        test(torch.tensor([1., -inf, 1.]))
        test(torch.tensor([1., 1., nan]))

    # FIXME: convert to ErrorInputs
    def test_multinomial_invalid_distribution(self, device):
        def test(probs, replacement):
            with self.assertRaisesRegex(RuntimeError,
                                        r"invalid multinomial distribution \(sum of probabilities <= 0\)"):
                torch.multinomial(probs, 2, replacement)
                torch.cuda.synchronize()

        x = torch.zeros(3, device=device)
        y = torch.zeros(3, 3, device=device)
        z = torch.zeros(3, 3, device=device)
        z[1, :] = 1

        test(x, False)
        test(y, False)
        test(z, False)

        # Verify only for CPU as replacement=True
        # throws device side assert triggered.
        if self.device_type == 'cpu':
            test(x, True)
            test(y, True)
            test(z, True)

    # FIXME: move to test distributions
    def _test_multinomial_empty(self, device, replacement, num_samples):
        probs = torch.ones(0, 3, device=device)
        expected = torch.empty(0, num_samples, dtype=torch.int64)
        out = torch.multinomial(probs, num_samples=num_samples, replacement=replacement)
        self.assertEqual(out, expected)

    # FIXME: move to test distributions
    def test_multinomial_empty_w_replacement(self, device):
        self._test_multinomial_empty(device, True, 1)
        self._test_multinomial_empty(device, True, 2)

    # FIXME: move to test distributions
    def test_multinomial_empty_wo_replacement(self, device):
        self._test_multinomial_empty(device, False, 1)
        self._test_multinomial_empty(device, False, 2)

    # FIXME: move to elementwise ternary test suite
    def _test_where_scalar_template(self, device, dtype, exec_fn):
        for ndims in range(0, 4):
            shape = self._rand_shape(ndims, min_size=5, max_size=10)
            for n in range(ndims + 1):
                for c in combinations(list(range(ndims)), n):
                    for scalar_type in [int, float, complex]:
                        if dtype.is_complex:
                            condition = make_tensor(shape, dtype=dtype, device=device).abs() > 0.5
                        else:
                            condition = make_tensor(shape, dtype=dtype, device=device) > 0.5

                        x = make_tensor(shape, dtype=dtype, device=device)

                        if not dtype.is_complex and scalar_type == complex:
                            continue

                        scalar_1 = scalar_type(random.random())

                        exec_fn(scalar_type, dtype, condition, x, scalar_1)

    # FIXME: move to elementwise ternary test suite
    # For current implementation,
    # below are the valid `TensorDtype` and `ScalarType` combinations.
    def _where_valid_scalar_tensor_combination(self, scalar_type, dtype):
        if (scalar_type == int and dtype == torch.long):
            return True
        elif (scalar_type == float and dtype == torch.double):
            return True
        elif (scalar_type == complex and dtype == torch.complex128):
            return True
        return False

    # FIXME: move to elementwise ternary test suite
    @onlyNativeDeviceTypes
    @dtypes(*(get_all_int_dtypes() + get_all_fp_dtypes() +
              get_all_complex_dtypes()))
    def test_where_scalar_invalid_combination_raises(self, device, dtype):

        def checkRaises(scalar_type, dtype, condition, x, scalar_1):
            if not self._where_valid_scalar_tensor_combination(scalar_type, dtype):
                # Note: This should fail once `where` supports type promotion.
                with self.assertRaisesRegex(RuntimeError, "expected scalar type"):
                    torch.where(condition, x, scalar_1)

        self._test_where_scalar_template(device, dtype, checkRaises)

    # FIXME: move to elementwise ternary test suite
    @skipCUDAVersionIn([(11, 2)])  # test fails for 11.2, see https://github.com/pytorch/pytorch/issues/51980
    @dtypes(*(get_all_int_dtypes() + get_all_fp_dtypes() +
              get_all_complex_dtypes()))
    def test_where_scalar_valid_combination(self, device, dtype):

        def checkResult(scalar_type, dtype, condition, x, scalar_1):
            if self._where_valid_scalar_tensor_combination(scalar_type, dtype):
                def x_like(scalar, without_dtype=False):
                    return torch.tensor(scalar, dtype=dtype, device=device).expand_as(x)

                # X = Tensor, Y = Scalar
                scalar_out = torch.where(condition, x, scalar_1)
                tensor_out = torch.where(condition, x, x_like(scalar_1))
                self.assertEqual(scalar_out, tensor_out)

                # X = Scalar, Y = Tensor
                scalar_out = torch.where(condition, scalar_1, x)
                tensor_out = torch.where(condition, x_like(scalar_1), x)
                self.assertEqual(scalar_out, tensor_out)

        self._test_where_scalar_template(device, dtype, checkResult)

    # FIXME: move to elementwise ternary test suite
    # As the test fails with Runtime Error not raised on XLA
    @onlyNativeDeviceTypes
    def test_where_scalar_scalar(self, device):
        # Scalar-Scalar Version
        height = 5
        width = 5
        default_dtype = torch.get_default_dtype()
        for test_default_dtype in [torch.float, torch.double]:
            torch.set_default_dtype(test_default_dtype)
            for scalar_type_1 in [int, float, complex]:
                for scalar_type_2 in [int, float, complex]:
                    x1 = scalar_type_1(random.random() * random.randint(10, 20))
                    x2 = scalar_type_2(random.random() * random.randint(20, 30))
                    condition = torch.randn(height, width, device=device) > 0.5
                    if scalar_type_1 != scalar_type_2:
                        self.assertRaisesRegex(RuntimeError, "expected scalar type", lambda: torch.where(condition, x1, x2))
                    else:
                        def get_dtype(scalar_type):
                            complex_dtype = torch.complex64 if torch.float == torch.get_default_dtype() else torch.complex128
                            type_map = {int: torch.long, float: torch.get_default_dtype(), complex: complex_dtype}
                            return type_map[scalar_type]
                        expected = torch.zeros((height, width), dtype=get_dtype(scalar_type_1))
                        expected[condition] = x1
                        expected[~condition] = x2
                        result = torch.where(condition, x1, x2)
                        self.assertEqual(expected, result)

        # Reset the original dtype
        torch.set_default_dtype(default_dtype)

    def test_hook_remove(self, device):
        # Reference: https://github.com/pytorch/pytorch/issues/58354
        def _test_helper(remove_hook):
            def install_hook(tensor):
                handle = None

                def hook(tensor):
                    if remove_hook:
                        handle.remove()
                    return torch.zeros_like(tensor)
                handle = tensor.register_hook(hook)

            t = torch.ones((1, 5), device=device, requires_grad=True)
            install_hook(t)

            # First call to backward
            t.mean().backward()
            self.assertEqual(t.grad, torch.zeros_like(t))

            # Second call to backward
            t.mean().backward()
            if remove_hook:
                # After removing the hook, make sure the usual gradient is returned
                self.assertEqual(t.grad, 0.2 * torch.ones_like(t))
            else:
                self.assertEqual(t.grad, torch.zeros_like(t))

        _test_helper(remove_hook=True)
        _test_helper(remove_hook=False)

    # FIXME: get PyTorch/XLA to run test_testing
    # This test should ideally be in test_testing.py,
    # but since pytorch/xla runs tests from test_torch.py, we have it here.
    @skipXLA
    def test_skip_xla(self, device):
        if self.device_type == 'xla':
            # Should not reach here!
            self.assertTrue(False)

    # FIXME: get PyTorch/XLA to run test_testing
    # This test should ideally be in test_testing.py,
    # but since pytorch/xla runs tests from test_torch.py, we have it here.
    @expectedFailureXLA
    def test_expected_failure_xla(self, device):
        if self.device_type == 'xla':
            self.assertTrue(False)

    # FIXME: get PyTorch/XLA to run test_testing
    # This test should ideally be in test_testing.py,
    # but since pytorch/xla runs tests from test_torch.py, we have it here.
    def test_assertRaisesRegex_ignore_msg_non_native_device(self, device):
        # Verify that self.assertRaisesRegex only checks the Error and ignores
        # message for non-native devices.
        x = torch.randn((10, 3), device=device)
        t = torch.empty(10, dtype=torch.int64, device=device).random_(0, 3)
        invalid_weight = torch.randn(4, device=device)
        msg = "weight tensor should be defined either for all 3 classes or no classes"

        # XLA raises RuntimeError with a different message.
        with self.assertRaisesRegex(RuntimeError, msg):
            torch.nn.functional.nll_loss(x, t, weight=invalid_weight)


# Tests that compare a device's computation with the (gold-standard) CPU's.
class TestDevicePrecision(TestCase):
    exact_dtype = True

    # FIXME: move to indexing test suite
    @onlyCUDA
    def test_index_add_bfloat16(self, device):
        inp_tensor = torch.randn(5, 3, device='cpu').bfloat16()
        t = torch.tensor([[1, 2, 3], [4, 5, 6], [7, 8, 9]], dtype=torch.bfloat16, device='cpu')
        index = torch.tensor([0, 4, 2], device='cpu')
        out_cpu = inp_tensor.index_add(0, index, t)

        inp_tensor = inp_tensor.to(device=device)
        t = t.to(device=device)
        index = index.to(device=device)
        out_gpu = inp_tensor.index_add(0, index, t)

        self.assertEqual(out_cpu, out_gpu, atol=1e-2, rtol=0)

    # FIXME: move to serialization test suite
    def test_device_serialization(self, device):
        x = torch.randn(4, 4, device=device)

        with tempfile.NamedTemporaryFile() as f:
            torch.save(x, f)
            f.seek(0)
            x_copy = torch.load(f)

        self.assertEqual(x_copy, x)
        self.assertIs(type(x_copy), type(x))
        self.assertEqual(x_copy.device, x.device)

    # FIXME: move to serialization test suite
    @deviceCountAtLeast(2)
    def test_multidevice_serialization(self, devices):
        x = [torch.randn(4, 4, device=devices[0]),
             torch.randn(4, 4, device=devices[1])]

        with tempfile.NamedTemporaryFile() as f:
            torch.save(x, f)
            f.seek(0)
            x_copy = torch.load(f)

        for original, cp in zip(x, x_copy):
            self.assertEqual(cp, original)
            self.assertIs(type(cp), type(original))
            self.assertEqual(cp.device, original.device)

    # FIXME: move to data movement test suite
    @deviceCountAtLeast(1)
    def test_copy_noncontig(self, devices):
        def do_test(d0, d1):
            x = torch.tensor([1.5, 2.5, 3.5, 4.5, 5.5, 6.5], device=d0)
            y = torch.tensor([0, 0, 0, 0, 0, 0], device=d1)
            self.assertNotEqual(x.dtype, y.dtype)

            y[::2].copy_(x[::2])
            self.assertEqual(y, [1, 0, 3, 0, 5, 0])

        do_test('cpu', devices[0])
        do_test(devices[0], 'cpu')

        if len(devices) > 1:
            do_test(devices[0], devices[1])

    @deviceCountAtLeast(2)
    def test_type_conversions_same_device(self, devices):
        x = torch.randn(5, 5, device=devices[1])
        self.assertEqual(x.int().device, torch.device(devices[1]))
        self.assertEqual(x.type(torch.int).device, torch.device(devices[1]))
        self.assertEqual(x.to(torch.int).device, torch.device(devices[1]))

    @dtypesIfCUDA(torch.half, torch.float, torch.double,
                  torch.int8, torch.short, torch.int, torch.long,
                  torch.uint8)
    @dtypes(torch.float, torch.double,
            torch.int8, torch.short, torch.int, torch.long,
            torch.uint8)
    def test_from_sequence(self, device, dtype):
        seq = [list(range(i * 4, i * 4 + 4)) for i in range(5)]
        reference = torch.arange(0, 20).resize_(5, 4)
        self.assertEqual(torch.tensor(seq, dtype=dtype, device=device), reference, exact_dtype=False)

    # FIXME: moved to indexing test suite
    @deviceCountAtLeast(1)
    def test_advancedindex_mixed_cpu_devices(self, devices) -> None:
        def test(x: torch.Tensor, ia: torch.Tensor, ib: torch.Tensor) -> None:
            # test getitem
            self.assertEqual(x[:, ia, None, ib, 0].cpu(),
                             x.cpu()[:, ia.cpu(), None, ib.cpu(), 0])
            self.assertEqual(x[ia], x.cpu()[ia.cpu()])
            # test setitem
            x_clone1 = x.clone()
            x_clone2 = x.clone()
            first_shape = x[:, ia, None, ib, 0].shape
            second_shape = x[ia].shape
            x_clone1[:, ia, None, ib, 0] = torch.randn(first_shape).to(x_clone1)
            x_clone2[ia] = torch.randn(second_shape).to(x_clone2)

        cpu = torch.device('cpu')
        for device in devices:
            # Index cpu tensor with device tensor
            x = torch.randn(3, 4, 4, 4, 3)
            ia = torch.tensor([0, 2, 1]).to(device)
            ib = torch.tensor([0, 2, 1]).to(device)
            test(x, ia, ib)

            # Index device tensor with cpu tensor
            x = x.to(device)
            ia = ia.to(cpu)
            ib = ib.to(cpu)
            test(x, ia, ib)

            # Index cpu tensor with mixed cpu, device tensors
            x = x.to(cpu)
            ia = ia.to(cpu)
            ib = ib.to(device)
            test(x, ia, ib)

            # Index device tensor with mixed cpu, device tensors
            x = x.to(device)
            ia = ia.to(cpu)
            ib = ib.to(device)
            test(x, ia, ib)

            if len(devices) > 1:
                other_device = devices[0]
                if device == devices[0]:
                    other_device = devices[1]
                # Index device tensor with mixed cpu, device tensors on different devices
                x = x.to(device)
                ia = ia.to(cpu)
                ib = ib.to(other_device)
                test(x, ia, ib)

    # FIXME: move to data movement test suite
    def test_copy_broadcast(self, device) -> None:
        x = torch.randn(10, 5)
        y = torch.randn(5, device=device)
        x.copy_(y)
        self.assertEqual(x[3], y)

        x = torch.randn(10, 5, device=device)
        y = torch.randn(5)
        x.copy_(y)
        self.assertEqual(x[3], y)

    # FIXME: move to an elementwise ternary test suite
    @dtypes(torch.int64, torch.float32, torch.float64)
    def test_clamp(self, device, dtype):
        test_args = [
            *product(
                [(100, 50), (10, 64), (97,)],  # shape
                (True, False),  # non-contiguous
            )
        ]

        for shape, noncontig in test_args:
            x = make_tensor(shape, device=device, dtype=dtype,
                            noncontiguous=noncontig)
            ub = make_tensor(shape, device=device, dtype=dtype,
                             noncontiguous=noncontig)
            lb = make_tensor(shape, device=device, dtype=dtype,
                             noncontiguous=noncontig)

            expect = x.max(lb).min(ub)
            actual = x.clamp(lb, ub)
            self.assertEqual(expect, actual)

            expect = np.clip(x.cpu().numpy(), lb.cpu().numpy(), ub.cpu().numpy())
            self.assertEqual(expect, actual)

            expect = x.max(lb)
            actual = x.clamp(min=lb)
            self.assertEqual(expect, actual)

            expect = x.min(ub)
            actual = x.clamp(max=ub)
            self.assertEqual(expect, actual)

            # Test broadcasting min & max
            expect = x.max(lb[0]).min(ub[..., :1])
            actual = x.clamp(lb[0], ub[..., :1])
            self.assertEqual(expect, actual)

            # Test broadcasting x
            expect = x[..., :1].max(lb).min(ub)
            actual = x[..., :1].clamp(lb, ub)
            self.assertEqual(expect, actual)

    def test_cuda_device_idx(self, device):
        x = torch.zeros(3, device=device)
        y = torch._efficientzerotensor(3, device=device)
        self.assertEqual(x.device, y.device)

# we implemented custom deallocation for subclasses, so it behooves
# us to make sure all of these bits work.  We'll use __del__ to
# track if objects die or not
class Tracker:
    def __init__(self, marker):
        self.marker = marker

    @staticmethod
    def make():
        marker = [False]
        return marker, Tracker(marker)

    def __del__(self):
        self.marker[0] = True

@contextlib.contextmanager
def disable_gc():
    if gc.isenabled():
        try:
            gc.disable()
            yield
        finally:
            gc.enable()
    else:
        yield

class TestTorch(TestCase):
    exact_dtype = True

    def test_dir(self):
        dir(torch)

    def test_wildcard_import(self):
        exec('from torch import *')

    def test_newaxis_numpy_comparison(self):
        def run_test(tensor, *idx):
            npt = tensor.numpy()
            self.assertEqual(tensor[idx], npt[idx])

        # 1D Tensor Tests
        x = torch.arange(0, 10)
        cases = [
            [None],
            [None, None],
            [Ellipsis, None],
            [None, Ellipsis],
            [2, None],
            [None, 2],
            [Ellipsis, None, 2],
            [Ellipsis, 2, None],
            [2, Ellipsis, None],
            [2, None, Ellipsis],
            [None, 2, Ellipsis],
            [None, Ellipsis, 2],
        ]

        for case in cases:
            run_test(x, *case)

        # 2D Tensor Tests
        x = torch.arange(0, 12).view(3, 4)
        cases = [
            [None],
            [None, None],
            [None, None, None],
            [Ellipsis, None],
            [Ellipsis, None, None],
            [None, Ellipsis],
            [None, Ellipsis, None],
            [None, None, Ellipsis],
            [2, None],
            [2, None, Ellipsis],
            [2, Ellipsis, None],
            [None, 2, Ellipsis],
            [Ellipsis, 2, None],
            [Ellipsis, None, 2],
            [None, Ellipsis, 2],
            [1, 2, None],
            [1, 2, Ellipsis, None],
            [1, Ellipsis, 2, None],
            [Ellipsis, 1, None, 2],
            [Ellipsis, 1, 2, None],
            [1, None, 2, Ellipsis],
            [None, 1, Ellipsis, 2],
            [None, 1, 2, Ellipsis],
        ]

        for case in cases:
            run_test(x, *case)

    def _consecutive(self, size, start=1):
        sequence = torch.ones(torch.tensor(size).prod(0)).cumsum(0)
        sequence.add_(start - 1)
        return sequence.resize_(*size)

    def test_newindex(self):
        reference = self._consecutive((3, 3, 3))
        # This relies on __index__() being correct - but we have separate tests for that

        def checkPartialAssign(index):
            reference = torch.zeros(3, 3, 3)
            reference[index] = self._consecutive((3, 3, 3))[index]
            self.assertEqual(reference[index], self._consecutive((3, 3, 3))[index], atol=0, rtol=0)
            reference[index] = 0
            self.assertEqual(reference, torch.zeros(3, 3, 3), atol=0, rtol=0)

        checkPartialAssign(0)
        checkPartialAssign(1)
        checkPartialAssign(2)
        checkPartialAssign((0, 1))
        checkPartialAssign((1, 2))
        checkPartialAssign((0, 2))
        checkPartialAssign(torch.LongTensor((0, 2)))

        with self.assertRaises(IndexError):
            reference[1, 1, 1, 1] = 1
        with self.assertRaises(IndexError):
            reference[1, 1, 1, (1, 1)] = 1
        with self.assertRaises(IndexError):
            reference[3, 3, 3, 3, 3, 3, 3, 3] = 1
        with self.assertRaises(IndexError):
            reference[0.0] = 1
        with self.assertRaises(TypeError):
            reference[0.0:2.0] = 1
        with self.assertRaises(IndexError):
            reference[0.0, 0.0:2.0] = 1
        with self.assertRaises(IndexError):
            reference[0.0, :, 0.0:2.0] = 1
        with self.assertRaises(IndexError):
            reference[0.0, ..., 0.0:2.0] = 1
        with self.assertRaises(IndexError):
            reference[0.0, :, 0.0] = 1

    # FIXME: move to indexing test suite
    def test_index_add(self):
        for device in get_all_device_types():
            for dest_contig, src_contig, index_contig in product([True, False], repeat=3):
                for other_sizes in ((), (4, 5)):
                    for dtype in [torch.int, torch.long]:
                        num_copy, num_dest = 3, 3
                        dest = torch.randn(num_dest, *other_sizes, device=device)
                        if not dest_contig:
                            dest = make_tensor(dest.shape, device=device, dtype=dest.dtype, noncontiguous=True)
                        src = torch.randn(num_copy, *other_sizes, device=device)
                        if not src_contig:
                            src = torch.testing.make_non_contiguous(src)
                        idx = torch.randperm(num_dest, dtype=dtype, device=device).narrow(0, 0, num_copy)
                        if not index_contig:
                            idx = torch.testing.make_non_contiguous(idx)
                        # index_add_ without alpha argument
                        dest2 = dest.clone()
                        dest.index_add_(0, idx, src)
                        for i in range(idx.size(0)):
                            dest2[idx[i]] += src[i]
                        self.assertEqual(dest, dest2)
                        # index_add_ with alpha argument
                        dest2 = dest.clone()
                        dest.index_add_(0, idx, src, alpha=2)
                        for i in range(idx.size(0)):
                            dest2[idx[i]] += src[i] * 2
                        self.assertEqual(dest, dest2)

    # FIXME: resolve comment below and move this to indexing test suite
    # add coverage for issue with atomic add that appeared only for
    # specific dtypes on cuda:
    # https://github.com/pytorch/pytorch/issues/29153
    def test_index_add_all_dtypes(self):
        for device in get_all_device_types():
            for dtype in get_all_math_dtypes(device):
                for idx_dtype in [torch.int, torch.long]:
                    size = [5, 5]
                    if dtype.is_floating_point or dtype.is_complex:
                        tensor = torch.rand(size, dtype=dtype, device=device)
                    elif dtype.is_signed:
                        tensor = torch.randint(-5, 15, size, dtype=dtype, device=device)
                    else:
                        tensor = torch.randint(0, 10, size, dtype=dtype, device=device)

                    # index_add calls atomicAdd on cuda.
                    zeros = torch.zeros(size, dtype=dtype, device=device)

                    added = zeros.index_add(0, torch.arange(0, size[0], dtype=idx_dtype, device=device), tensor)
                    self.assertEqual(added, tensor)

                    added = zeros.index_add(0, torch.arange(0, size[0], dtype=idx_dtype, device=device), tensor, alpha=-1)
                    self.assertEqual(added, -tensor)

    # FIXME: move to shape ops test suite
    def test_unflatten(self):
        # test args: tensor, int, sizes
        self.assertEqual(torch.tensor([]).unflatten(0, (0, 1)), torch.empty(0, 1))
        self.assertEqual(torch.tensor([1]).unflatten(0, (1, 1)), torch.tensor([[1]]))
        self.assertEqual(torch.tensor([1, 2, 3, 4]).unflatten(0, (2, 2)), torch.tensor([[1, 2], [3, 4]]))
        self.assertEqual(torch.tensor([1, 2, 3, 4]).unflatten(0, [2, 2]), torch.tensor([[1, 2], [3, 4]]))
        self.assertEqual(torch.tensor([1, 2, 3, 4]).unflatten(0, torch.Size([2, 2])), torch.tensor([[1, 2], [3, 4]]))
        self.assertEqual(torch.ones(2, 10).unflatten(1, (5, 2)), torch.ones(2, 5, 2))
        self.assertEqual(torch.tensor([1, 2, 3, 4]).unflatten(0, (-1, 2)),
                         torch.tensor([[1, 2], [3, 4]]))
        self.assertEqual(torch.ones(2, 10).unflatten(1, (5, -1)),
                         torch.ones(2, 5, 2))
        self.assertEqual(torch.ones(2, 10).unflatten(1, (-1,)),
                         torch.ones(2, 10))
        self.assertEqual(torch.ones(2, 3 * 4 * 5 * 6).unflatten(1, (3, 4, -1, 6)),
                         torch.ones(2, 3, 4, 5, 6))
        self.assertEqual(torch.ones(2, 0, 2).unflatten(1, (3, -1, 4, 5)),
                         torch.ones(2, 3, 0, 4, 5, 2))

        # test invalid args: tensor, str, sizes
        with self.assertRaisesRegex(TypeError, r"received an invalid combination of arguments"):
            torch.tensor([1]).unflatten('A', (1, 1))

        # test invalid args: tensor, str, namedshape
        with self.assertRaisesRegex(RuntimeError, r"Name 'A' not found in Tensor\[None\]."):
            torch.ones(4).unflatten('A', (('A', 2), ('B', 2)))

        # test other invalid arguments
        with self.assertRaisesRegex(RuntimeError, r"sizes must be non-empty"):
            torch.tensor([1]).unflatten(0, [])
        with self.assertRaisesRegex(RuntimeError, r"Provided sizes \[2, 2\] don't multiply up to the size of dim 0 \(1\)"):
            torch.tensor([1]).unflatten(0, [2, 2])
        with self.assertRaisesRegex(IndexError, r"dimension specified as 0 but tensor has no dimensions"):
            torch.tensor(1).unflatten(0, [0])
        with self.assertRaisesRegex(RuntimeError, r"only one dimension can be inferred"):
            torch.randn(5, 10).unflatten(1, (-1, -1))
        with self.assertRaisesRegex(RuntimeError,
                                    r"Provided sizes \[-1, 4\] don't multiply up to the size of dim 1 \(10\)"):
            torch.randn(5, 10).unflatten(1, (-1, 4))
        with self.assertRaisesRegex(RuntimeError,
                                    r"the unspecified dimension size -1 can be any value and is ambiguous"):
            torch.randn(2, 0).unflatten(1, (2, -1, 0))

    # FIXME: move to test_scatter_gather_ops.py
    def test_scatter_reduce(self):
        dtype = device = None
        output_size = 10
        shape = [5, 10, 20]
        reduces = ["sum", "prod", "mean", "amax", "amin"]
        fills = {"sum": 0, "prod": 1, "mean": 0, "amax": -(2 ** 31), "amin": 2 ** 31 - 1}
        fns = {"sum": lambda t, v: t.add_(v),
               "prod": lambda t, v: t.mul_(v),
               "mean": lambda t, v, n: t.mul_(n).add_(v).div_(n + 1),
               "amax": lambda t, v: torch.max(t, v, out=t),
               "amin": lambda t, v: torch.min(t, v, out=t)}

        index = torch.randint(0, output_size, shape, dtype=torch.long, device=device)
        input = torch.randn(shape, dtype=dtype, device=device)

        for reduce in reduces:
            for dim in range(len(shape)):
                output = input.scatter_reduce(dim, index, reduce, output_size=output_size)

                # Check that output is of the correct size
                output_shape = copy.copy(shape)
                output_shape[dim] = output_size
                self.assertEqual(output.shape, output_shape)

                expected = torch.zeros(output_shape, dtype=dtype, device=device)
                expected.fill_(fills[reduce])
                counts = torch.zeros(output_shape, dtype=dtype, device=device)
                for i, j, k in itertools.product(range(shape[0]), range(shape[1]), range(shape[2])):
                    v = input[i, j, k]
                    m = index[i, j, k]

                    if dim == 0:
                        i = m
                    elif dim == 1:
                        j = m
                    else:
                        k = m

                    op = fns[reduce]
                    if (reduce == "mean"):
                        op(expected[i, j, k], v, counts[i, j, k])
                    else:
                        op(expected[i, j, k], v)
                    counts[i, j, k] += 1

                if (reduce == "amin" or reduce == "amax"):
                    expected.masked_fill_(counts == 0, 0)

                self.assertTrue(torch.allclose(output, expected))

        with self.assertRaisesRegex(RuntimeError, "Expected `dim` to be in range -3 to 2"):
            torch.scatter_reduce(input, 4, index, "sum")

        with self.assertRaisesRegex(RuntimeError, "Shape mismatch"):
            index2 = torch.randint(0, output_size, (10, ), dtype=torch.long, device=device)
            torch.scatter_reduce(input, 0, index2, "sum")

        with self.assertRaisesRegex(RuntimeError, "Expected `index` values to be in range 0 to 2"):
            input2 = torch.randn(10, dtype=dtype, device=device)
            index2 = torch.tensor([0, 1, 0, 1, 2, 3, 3, 4, 4, 3])
            torch.scatter_reduce(input2, 0, index2, "sum", output_size=2)

    def test_structseq_repr(self):
        a = torch.arange(250).reshape(5, 5, 10)
        expected = """
        torch.return_types.max(
        values=tensor([[ 40,  41,  42,  43,  44,  45,  46,  47,  48,  49],
                [ 90,  91,  92,  93,  94,  95,  96,  97,  98,  99],
                [140, 141, 142, 143, 144, 145, 146, 147, 148, 149],
                [190, 191, 192, 193, 194, 195, 196, 197, 198, 199],
                [240, 241, 242, 243, 244, 245, 246, 247, 248, 249]]),
        indices=tensor([[4, 4, 4, 4, 4, 4, 4, 4, 4, 4],
                [4, 4, 4, 4, 4, 4, 4, 4, 4, 4],
                [4, 4, 4, 4, 4, 4, 4, 4, 4, 4],
                [4, 4, 4, 4, 4, 4, 4, 4, 4, 4],
                [4, 4, 4, 4, 4, 4, 4, 4, 4, 4]]))"""
        self.assertEqual(repr(a.max(1)), textwrap.dedent(expected).strip())

    def test_is_same_size(self):
        t1 = torch.empty(3, 4, 9, 10)
        t2 = torch.empty(3, 4)
        t3 = torch.empty(1, 9, 3, 3)
        t4 = torch.empty(3, 4, 9, 10)

        self.assertFalse(t1.is_same_size(t2))
        self.assertFalse(t1.is_same_size(t3))
        self.assertTrue(t1.is_same_size(t4))

    def test_tensor_set(self):
        t1 = torch.tensor([])
        t2 = torch.empty(3, 4, 9, 10).uniform_()
        t1.set_(t2)
        self.assertEqual(t1.storage()._cdata, t2.storage()._cdata)
        size = torch.Size([9, 3, 4, 10])
        t1.set_(t2.storage(), 0, size)
        self.assertEqual(t1.size(), size)
        t1.set_(t2.storage(), 0, tuple(size))
        self.assertEqual(t1.size(), size)
        self.assertEqual(t1.stride(), (120, 40, 10, 1))
        stride = (10, 360, 90, 1)
        t1.set_(t2.storage(), 0, size, stride)
        self.assertEqual(t1.stride(), stride)
        t1.set_(t2.storage(), 0, size=size, stride=stride)
        self.assertEqual(t1.size(), size)
        self.assertEqual(t1.stride(), stride)

        # test argument names
        t1 = torch.tensor([])
        # 1. case when source is tensor
        t1.set_(source=t2)
        self.assertEqual(t1.storage()._cdata, t2.storage()._cdata)
        # 2. case when source is storage
        t1.set_(source=t2.storage())
        self.assertEqual(t1.storage()._cdata, t2.storage()._cdata)
        # 3. case when source is storage, and other args also specified
        t1.set_(source=t2.storage(), storage_offset=0, size=size, stride=stride)
        self.assertEqual(t1.size(), size)
        self.assertEqual(t1.stride(), stride)

        t1 = torch.tensor([True, True], dtype=torch.bool)
        t2 = torch.tensor([False, False], dtype=torch.bool)
        t1.set_(t2)
        self.assertEqual(t1.storage()._cdata, t2.storage()._cdata)

    def test_tensor_set_errors(self):
        f_cpu = torch.randn((2, 3), dtype=torch.float32)
        d_cpu = torch.randn((2, 3), dtype=torch.float64)

        # change dtype
        self.assertRaises(RuntimeError, lambda: f_cpu.set_(d_cpu.storage()))
        self.assertRaises(RuntimeError,
                          lambda: f_cpu.set_(d_cpu.storage(), 0, d_cpu.size(), d_cpu.stride()))
        self.assertRaises(RuntimeError, lambda: f_cpu.set_(d_cpu))

        # change device
        if torch.cuda.is_available():
            f_cuda = torch.randn((2, 3), dtype=torch.float32, device='cuda')

            # cpu -> cuda
            self.assertRaises(RuntimeError, lambda: f_cpu.set_(f_cuda.storage()))
            self.assertRaises(RuntimeError,
                              lambda: f_cpu.set_(f_cuda.storage(), 0, f_cuda.size(), f_cuda.stride()))
            self.assertRaises(RuntimeError, lambda: f_cpu.set_(f_cuda))

            # cuda -> cpu
            self.assertRaises(RuntimeError, lambda: f_cuda.set_(f_cpu.storage()))
            self.assertRaises(RuntimeError,
                              lambda: f_cuda.set_(f_cpu.storage(), 0, f_cpu.size(), f_cpu.stride()))
            self.assertRaises(RuntimeError, lambda: f_cuda.set_(f_cpu))

    # FIXME: move this test test_testing.py (along with allclose testing)
    # NOTE: test_equal will be deprecated in favor of torch.testing.assert_close
    #   once torch.testing is out of beta
    def test_equal(self):
        # Contiguous, 1D
        t1 = torch.tensor((3., 4., 9., 10.))
        t2 = t1.contiguous()
        t3 = torch.tensor((1., 9., 3., 10.))
        t4 = torch.tensor((3., 4., 9.))
        t5 = torch.tensor([])
        self.assertTrue(t1.equal(t2))
        self.assertFalse(t1.equal(t3))
        self.assertFalse(t1.equal(t4))
        self.assertFalse(t1.equal(t5))
        self.assertTrue(torch.equal(t1, t2))
        self.assertFalse(torch.equal(t1, t3))
        self.assertFalse(torch.equal(t1, t4))
        self.assertFalse(torch.equal(t1, t5))

        # Non contiguous, 2D
        s = torch.tensor(((1, 2, 3, 4), (5, 6, 7, 8)))
        s1 = s[:, 1:3]
        s2 = s1.clone()
        s3 = torch.tensor(((2, 3), (6, 7)))
        s4 = torch.tensor(((0, 0), (0, 0)))

        self.assertFalse(s1.is_contiguous())
        self.assertTrue(s1.equal(s2))
        self.assertTrue(s1.equal(s3))
        self.assertFalse(s1.equal(s4))
        self.assertTrue(torch.equal(s1, s2))
        self.assertTrue(torch.equal(s1, s3))
        self.assertFalse(torch.equal(s1, s4))

    def test_element_size(self):
        byte = torch.ByteStorage().element_size()
        char = torch.CharStorage().element_size()
        short = torch.ShortStorage().element_size()
        int = torch.IntStorage().element_size()
        long = torch.LongStorage().element_size()
        float = torch.FloatStorage().element_size()
        double = torch.DoubleStorage().element_size()
        bool = torch.BoolStorage().element_size()
        bfloat16 = torch.BFloat16Storage().element_size()
        complexfloat = torch.ComplexFloatStorage().element_size()
        complexdouble = torch.ComplexDoubleStorage().element_size()

        self.assertEqual(byte, torch.ByteTensor().element_size())
        self.assertEqual(char, torch.CharTensor().element_size())
        self.assertEqual(short, torch.ShortTensor().element_size())
        self.assertEqual(int, torch.IntTensor().element_size())
        self.assertEqual(long, torch.LongTensor().element_size())
        self.assertEqual(float, torch.FloatTensor().element_size())
        self.assertEqual(double, torch.DoubleTensor().element_size())
        self.assertEqual(bool, torch.BoolTensor().element_size())
        self.assertEqual(bfloat16, torch.tensor([], dtype=torch.bfloat16).element_size())
        self.assertEqual(complexfloat, torch.tensor([], dtype=torch.complex64).element_size())
        self.assertEqual(complexdouble, torch.tensor([], dtype=torch.complex128).element_size())

        self.assertGreater(byte, 0)
        self.assertGreater(char, 0)
        self.assertGreater(short, 0)
        self.assertGreater(int, 0)
        self.assertGreater(long, 0)
        self.assertGreater(float, 0)
        self.assertGreater(double, 0)
        self.assertGreater(bool, 0)
        self.assertGreater(bfloat16, 0)
        self.assertGreater(complexfloat, 0)
        self.assertGreater(complexdouble, 0)

        # These tests are portable, not necessarily strict for your system.
        self.assertEqual(byte, 1)
        self.assertEqual(char, 1)
        self.assertEqual(bool, 1)
        self.assertGreaterEqual(short, 2)
        self.assertGreaterEqual(int, 2)
        self.assertGreaterEqual(int, short)
        self.assertGreaterEqual(long, 4)
        self.assertGreaterEqual(long, int)
        self.assertGreaterEqual(double, float)

    def test_permute(self):
        orig = [1, 2, 3, 4, 5, 6, 7]
        perm = torch.randperm(7).tolist()
        x = torch.empty(*orig).fill_(0)
        new = [i - 1 for i in x.permute(*perm).size()]
        self.assertEqual(perm, new)
        self.assertEqual(x.size(), orig)

    def test_reversed(self):
        val = torch.arange(0, 10)
        self.assertEqual(reversed(val), torch.arange(9, -1, -1))

        val = torch.arange(1, 10).view(3, 3)
        self.assertEqual(reversed(val), torch.tensor([[7, 8, 9], [4, 5, 6], [1, 2, 3]]))

        val = torch.tensor(42)
        self.assertEqual(reversed(val), torch.tensor(42))

    def test_contains(self):
        x = torch.arange(0, 10)
        self.assertEqual(4 in x, True)
        self.assertEqual(12 in x, False)

        x = torch.arange(1, 10).view(3, 3)
        val = torch.arange(1, 4)
        self.assertEqual(val in x, True)
        val += 10
        self.assertEqual(val in x, False)

        self.assertRaisesRegex(
            RuntimeError,
            "Tensor.__contains__ only supports Tensor or scalar, but you passed in a {}.".format(type("foo")),
            lambda: "foo" in x)
        self.assertRaisesRegex(
            RuntimeError,
            "Tensor.__contains__ only supports Tensor or scalar, but you passed in a {}.".format(type([1, 2])),
            lambda: [1, 2] in x)

    def test_deepcopy_parameter(self):
        from copy import deepcopy
        l = torch.nn.Linear(10, 1)
        s = l.state_dict(keep_vars=True)
        self.assertEqual(torch.nn.Parameter, type(s['weight']))
        self.assertEqual(torch.nn.Parameter, type(s['bias']))

        s2 = deepcopy(s)
        self.assertEqual(torch.nn.Parameter, type(s2['weight']))
        self.assertEqual(torch.nn.Parameter, type(s2['bias']))

    def test_pickle(self):
        import pickle
        a = torch.randn(5, 5)
        serialized = pickle.dumps(a)
        b = pickle.loads(serialized)
        self.assertEqual(a, b)

    def test_pickle_parameter(self):
        import pickle
        a = torch.nn.Parameter(torch.randn(5, 5))
        serialized = pickle.dumps(a)
        b = pickle.loads(serialized)
        self.assertTrue(isinstance(b, torch.nn.Parameter))
        self.assertEqual(a.requires_grad, b.requires_grad)
        self.assertEqual(a, b)

    def test_pickle_parameter_no_requires_grad(self):
        import pickle
        a = torch.nn.Parameter(torch.randn(5, 5), requires_grad=False)
        serialized = pickle.dumps(a)
        b = pickle.loads(serialized)
        self.assertTrue(isinstance(b, torch.nn.Parameter))
        self.assertEqual(a.requires_grad, b.requires_grad)
        self.assertEqual(a, b)

    def test_pickle_dtype(self):
        t = torch.float32
        serialized = pickle.dumps(t)
        b = pickle.loads(serialized)
        self.assertTrue(isinstance(b, torch.dtype))
        self.assertEqual(id(b), id(t))

    def test_pickle_size(self):
        a = torch.rand(10).size()
        serialized = pickle.dumps(a)
        b = pickle.loads(serialized)
        self.assertTrue(isinstance(b, torch.Size))
        self.assertEqual(a, b)

    def test_pickle_function(self):
        # https://github.com/pytorch/pytorch/issues/37703
        a = torch.tanh
        serialized = pickle.dumps(a)
        b = pickle.loads(serialized)
        self.assertEqual(a, b)

    def test_generator_cpu(self):
        # test default generators are equal
        self.assertEqual(torch.default_generator, torch.default_generator)

        # tests Generator API
        # manual_seed, seed, initial_seed, get_state, set_state
        g1 = torch.Generator()
        g2 = torch.Generator()
        g1.manual_seed(12345)
        g2.manual_seed(12345)
        self.assertEqual(g1.initial_seed(), g2.initial_seed())

        g1.seed()
        g2.seed()
        self.assertNotEqual(g1.initial_seed(), g2.initial_seed())

        g1 = torch.Generator()
        g2_state = g2.get_state()
        g2_randn = torch.randn(1, generator=g2)
        g1.set_state(g2_state)
        g1_randn = torch.randn(1, generator=g1)
        self.assertEqual(g1_randn, g2_randn)

        default_state = torch.default_generator.get_state()
        q = torch.empty(100)
        g1_normal = q.normal_()
        g2 = torch.Generator()
        g2.set_state(default_state)
        g2_normal = q.normal_(generator=g2)
        self.assertEqual(g1_normal, g2_normal)

    def test_invalid_generator_raises(self):
        self.assertRaises(RuntimeError, lambda: torch.Generator('opengl'))

    def _sobol_reference_samples(self, scramble: bool) -> torch.Tensor:
        if not scramble:
            # theoretical values from Joe Kuo 2010
            return torch.tensor(
                [
                    [0., 0.],
                    [0.5, 0.5],
                    [0.75, 0.25],
                    [0.25, 0.75],
                    [0.375, 0.375],
                    [0.875, 0.875],
                    [0.625, 0.125],
                    [0.125, 0.625],
                ],
            )
        else:
            # theoretical values unknown: convergence properties checked
            return torch.tensor(
                [
                    [0.50860737, 0.29320504],
                    [0.07116939, 0.89594537],
                    [0.49354145, 0.11524881],
                    [0.93097717, 0.70244044],
                    [0.87266153, 0.23887917],
                    [0.31021884, 0.57600391],
                    [0.13687253, 0.42054182],
                    [0.69931293, 0.77336788],
                ],
            )

    def test_sobolengine_bounds(self, scramble: bool = False):
        engine = torch.quasirandom.SobolEngine(100, scramble=scramble, seed=123456)
        sample = engine.draw(512)
        self.assertTrue(torch.all(sample >= 0))
        self.assertTrue(torch.all(sample <= 1))

    def test_sobolengine_bounds_scrambled(self):
        self.test_sobolengine_bounds(scramble=True)

    def test_sobolengine_draw(self, scramble: bool = False):
        ref_sample = self._sobol_reference_samples(scramble=scramble)
        engine = torch.quasirandom.SobolEngine(2, scramble=scramble, seed=123456)
        sample = engine.draw(n=len(ref_sample))
        self.assertEqual(sample, ref_sample)
        self.assertEqual(engine.num_generated, len(ref_sample))

    def test_sobolengine_draw_scrambled(self):
        self.test_sobolengine_draw(scramble=True)

    def test_sobolengine_first_point(self):
        for dtype in (torch.float, torch.double):
            engine = torch.quasirandom.SobolEngine(2, scramble=False)
            sample = engine.draw(1, dtype=dtype)
            self.assertTrue(torch.all(sample == 0))
            self.assertEqual(sample.dtype, dtype)
        for dtype in (torch.float, torch.double):
            engine = torch.quasirandom.SobolEngine(2, scramble=True, seed=123456)
            sample = engine.draw(1, dtype=dtype)
            self.assertTrue(torch.all(sample != 0))
            self.assertEqual(sample.dtype, dtype)

    def test_sobolengine_continuing(self, scramble: bool = False):
        ref_sample = self._sobol_reference_samples(scramble=scramble)
        engine = torch.quasirandom.SobolEngine(2, scramble=scramble, seed=123456)
        n_half = len(ref_sample) // 2
        _ = engine.draw(n=n_half)
        sample = engine.draw(n=n_half)
        torch.testing.assert_close(sample, ref_sample[n_half:])

    def test_sobolengine_continuing_scrambled(self):
        self.test_sobolengine_continuing(scramble=True)

    def test_sobolengine_reset(self, scramble: bool = False):
        ref_sample = self._sobol_reference_samples(scramble=scramble)
        engine = torch.quasirandom.SobolEngine(2, scramble=scramble, seed=123456)
        _ = engine.draw(n=len(ref_sample) // 2)
        engine.reset()
        self.assertEqual(engine.num_generated, 0)
        sample = engine.draw(n=len(ref_sample))
        torch.testing.assert_close(sample, ref_sample)

    def test_sobolengine_reset_scrambled(self):
        self.test_sobolengine_reset(scramble=True)

    def test_sobolengine_fast_forward(self, scramble: bool = False):
        ref_sample = self._sobol_reference_samples(scramble=scramble)
        engine = torch.quasirandom.SobolEngine(2, scramble=scramble, seed=123456)
        engine.fast_forward(4)
        sample = engine.draw(n=4)
        torch.testing.assert_close(sample, ref_sample[4:])
        # alternate fast forwarding with sampling
        engine.reset()
        even_draws = []
        for i in range(8):
            if i % 2 == 0:
                even_draws.append(engine.draw())
            else:
                engine.fast_forward(1)
        torch.testing.assert_close(
            ref_sample[[i for i in range(8) if i % 2 == 0]],
            torch.from_numpy(np.concatenate(even_draws)),
        )

    def test_sobolengine_fast_forward_scrambled(self):
        self.test_sobolengine_fast_forward(scramble=True)

    def test_sobolengine_distribution(self, scramble=False):
        d = 50
        engine = torch.quasirandom.SobolEngine(d, scramble=scramble, seed=123456)
        sample = engine.draw(1024)
        torch.testing.assert_close(
            torch.mean(sample, dim=0), torch.full((d,), 0.5), atol=2, rtol=2
        )
        torch.testing.assert_close(
            np.percentile(sample, 25, axis=0), np.repeat(0.25, d), atol=2, rtol=2
        )
        torch.testing.assert_close(
            np.percentile(sample, 75, axis=0), np.repeat(0.75, d), atol=2, rtol=2
        )

    def test_sobolengine_distribution_scrambled(self):
        self.test_sobolengine_distribution(scramble=True)

    def test_sobolengine_draw_base2(self, scramble=False):
        ref_sample = self._sobol_reference_samples(scramble=scramble)
        engine = torch.quasirandom.SobolEngine(2, scramble=scramble, seed=123456)
        sample = engine.draw_base2(2)
        self.assertEqual(ref_sample[:4], sample)
        # resampling still having N=2**n
        sample = engine.draw_base2(2)
        self.assertEqual(ref_sample[4:8], sample)

    def test_sobolengine_draw_base2_scrambled(self):
        self.test_sobolengine_draw_base2(scramble=True)

    def test_sobolengine_raise(self):
        maxdim = torch.quasirandom.SobolEngine.MAXDIM
        with self.assertRaises(ValueError):
            torch.quasirandom.SobolEngine(maxdim + 1)

    def test_sobolengine_high_dim(self):
        engine = torch.quasirandom.SobolEngine(1111, scramble=False, seed=123456)
        samples1 = engine.draw()
        vals1, counts1 = torch.unique(samples1, return_counts=True)
        samples2 = engine.draw()
        vals2, counts2 = torch.unique(samples2, return_counts=True)
        self.assertEqual(vals1.item(), 0.0)
        self.assertEqual(counts1.item(), 1111)
        self.assertEqual(vals2.item(), 0.5)
        self.assertEqual(counts1.item(), 1111)

    def test_parsing_int64(self):
        # accepts integer arguments
        x = torch.cumsum(torch.ones(5, 5), 0)
        self.assertEqual(x, torch.cumsum(torch.ones(5, 5), torch.tensor(0)))
        # doesn't accept floating point variables
        self.assertRaises(TypeError, lambda: torch.cumsum(torch.ones(5, 5), torch.tensor(0.)))

    def test_parsing_double(self):
        # accepts floating point and integer arguments
        x = torch.randn(2, 3)
        torch.isclose(x, x, 1, 1)
        self.assertTrue(torch.isclose(x, x, 1, 1).all())
        self.assertTrue(torch.isclose(x, x, 1.5, 1.).all())
        # accepts floating point and integer tensors
        self.assertTrue(torch.isclose(x, x, torch.tensor(1), torch.tensor(1)).all())
        self.assertTrue(torch.isclose(x, x, torch.tensor(1.5), torch.tensor(1.)).all())
        # doesn't accept variables with requires_grad
        self.assertRaises(TypeError,
                          lambda: torch.isclose(x, x, torch.tensor(1.5), torch.tensor(1., requires_grad=True)).all())

    def test_parsing_intlist(self):
        #  parse with integer variables
        self.assertEqual(torch.Size([3, 4]), torch.ones((torch.tensor(3), torch.tensor(4))).shape)
        self.assertEqual(torch.Size([3, 4]), torch.ones(torch.tensor(3), torch.tensor(4)).shape)
        # parse with numpy integers
        self.assertEqual(torch.Size([3, 4]), torch.ones((np.array(3), np.int64(4))).shape)
        self.assertEqual(torch.Size([3, 4]), torch.ones(np.array(3), np.int64(4)).shape)
        self.assertEqual(torch.Size([3, 4]), torch.ones((np.int64(3), np.array(4))).shape)
        self.assertEqual(torch.Size([3, 4]), torch.ones(np.int64(3), np.array(4)).shape)

        # fail parse with float variables
        self.assertRaises(TypeError, lambda: torch.ones((torch.tensor(3.), torch.tensor(4))))
        # fail parse with numpy floats
        self.assertRaises(TypeError, lambda: torch.ones((np.float(3.), torch.tensor(4))))
        self.assertRaises(TypeError, lambda: torch.ones((np.array(3.), torch.tensor(4))))

        # fail parse with > 1 element variables
        self.assertRaises(TypeError, lambda: torch.ones(torch.tensor(3, 3)))
        self.assertRaises(TypeError, lambda: torch.ones((torch.tensor(3, 3))))
        self.assertRaises(TypeError, lambda: torch.ones(np.array(3, 3)))
        self.assertRaises(TypeError, lambda: torch.ones((np.array(3, 3))))

        # fail parse with additional positional args after intlist arg
        self.assertRaisesRegex(TypeError,
                               "received an invalid combination of arguments",
                               lambda: torch.LongTensor((6, 0), 1, 1, 0))
        self.assertRaisesRegex(TypeError,
                               "missing 1 required positional arguments",
                               lambda: torch.tensor().new_zeros((5, 5), 0))

    def test_from_buffer(self):
        a = bytearray([1, 2, 3, 4])
        self.assertEqual(torch.ByteStorage.from_buffer(a).tolist(), [1, 2, 3, 4])
        shorts = torch.ShortStorage.from_buffer(a, 'big')
        self.assertEqual(shorts.size(), 2)
        self.assertEqual(shorts.tolist(), [258, 772])
        ints = torch.IntStorage.from_buffer(a, 'little')
        self.assertEqual(ints.size(), 1)
        self.assertEqual(ints[0], 67305985)
        f = bytearray([0x40, 0x10, 0x00, 0x00])
        floats = torch.FloatStorage.from_buffer(f, 'big')
        self.assertEqual(floats.size(), 1)
        self.assertEqual(floats[0], 2.25)

        f = bytearray([0x00, 0x01, 0x02, 0x03, 0x04, 0x05, 0x10, 0x40])
        bools = torch.BoolStorage.from_buffer(f, 'big')
        self.assertEqual(bools.size(), 8)
        self.assertEqual(bools.tolist(), [False, True, True, True, True, True, True, True])
        self.assertEqual(bools.type(), 'torch.BoolStorage')

        f = bytearray(b'\x80\x02\x8a\nl\xfc\x9cF\xf9 j\xa8P\x19.\x80\x02M\xe9')
        bools = torch.BoolStorage.from_buffer(f, 'big')
        self.assertEqual(bools.size(), 19)

        f = bytearray(b'\0x4A')
        bools = torch.BoolStorage.from_buffer(f, 'big')
        self.assertEqual(bools.size(), 4)
        self.assertEqual(bools.tolist(), [False, True, True, True])
        bytes = torch.ByteStorage.from_buffer(a)
        self.assertEqual(bytes.nbytes(), 4)
        self.assertEqual(bytes.tolist(), [1, 2, 3, 4])

    def test_storage_casts(self):
        storage = torch.IntStorage([-1, 0, 1, 2, 3, 4])
        self.assertEqual(storage.size(), 6)
        self.assertEqual(storage.tolist(), [-1, 0, 1, 2, 3, 4])
        self.assertEqual(storage.type(), 'torch.IntStorage')
        self.assertIs(storage.dtype, torch.int32)

        floatStorage = storage.float()
        self.assertEqual(floatStorage.size(), 6)
        self.assertEqual(floatStorage.tolist(), [-1, 0, 1, 2, 3, 4])
        self.assertEqual(floatStorage.type(), 'torch.FloatStorage')
        self.assertEqual(floatStorage.int().tolist(), [-1, 0, 1, 2, 3, 4])
        self.assertIs(floatStorage.dtype, torch.float32)

        halfStorage = storage.half()
        self.assertEqual(halfStorage.size(), 6)
        self.assertEqual(halfStorage.tolist(), [-1, 0, 1, 2, 3, 4])
        self.assertEqual(halfStorage.type(), 'torch.HalfStorage')
        self.assertEqual(halfStorage.int().tolist(), [-1, 0, 1, 2, 3, 4])
        self.assertIs(halfStorage.dtype, torch.float16)

        bfloat16Storage = storage.bfloat16()
        self.assertEqual(bfloat16Storage.size(), 6)
        self.assertEqual(bfloat16Storage.tolist(), [-1, 0, 1, 2, 3, 4])
        self.assertEqual(bfloat16Storage.type(), 'torch.BFloat16Storage')
        self.assertEqual(bfloat16Storage.int().tolist(), [-1, 0, 1, 2, 3, 4])
        self.assertIs(bfloat16Storage.dtype, torch.bfloat16)

        longStorage = storage.long()
        self.assertEqual(longStorage.size(), 6)
        self.assertEqual(longStorage.tolist(), [-1, 0, 1, 2, 3, 4])
        self.assertEqual(longStorage.type(), 'torch.LongStorage')
        self.assertEqual(longStorage.int().tolist(), [-1, 0, 1, 2, 3, 4])
        self.assertIs(longStorage.dtype, torch.int64)

        shortStorage = storage.short()
        self.assertEqual(shortStorage.size(), 6)
        self.assertEqual(shortStorage.tolist(), [-1, 0, 1, 2, 3, 4])
        self.assertEqual(shortStorage.type(), 'torch.ShortStorage')
        self.assertEqual(shortStorage.int().tolist(), [-1, 0, 1, 2, 3, 4])
        self.assertIs(shortStorage.dtype, torch.int16)

        doubleStorage = storage.double()
        self.assertEqual(doubleStorage.size(), 6)
        self.assertEqual(doubleStorage.tolist(), [-1.0, 0.0, 1.0, 2.0, 3.0, 4.0])
        self.assertEqual(doubleStorage.type(), 'torch.DoubleStorage')
        self.assertEqual(doubleStorage.int().tolist(), [-1, 0, 1, 2, 3, 4])
        self.assertIs(doubleStorage.dtype, torch.float64)

        charStorage = storage.char()
        self.assertEqual(charStorage.size(), 6)
        self.assertEqual(charStorage.tolist(), [-1.0, 0.0, 1.0, 2.0, 3.0, 4.0])
        self.assertEqual(charStorage.type(), 'torch.CharStorage')
        self.assertEqual(charStorage.int().tolist(), [-1, 0, 1, 2, 3, 4])
        self.assertIs(charStorage.dtype, torch.int8)

        byteStorage = storage.byte()
        self.assertEqual(byteStorage.size(), 6)
        self.assertEqual(byteStorage.tolist(), [255, 0, 1, 2, 3, 4])
        self.assertEqual(byteStorage.type(), 'torch.ByteStorage')
        self.assertEqual(byteStorage.int().tolist(), [255, 0, 1, 2, 3, 4])
        self.assertIs(byteStorage.dtype, torch.uint8)

        boolStorage = storage.bool()
        self.assertEqual(boolStorage.size(), 6)
        self.assertEqual(boolStorage.tolist(), [True, False, True, True, True, True])
        self.assertEqual(boolStorage.type(), 'torch.BoolStorage')
        self.assertEqual(boolStorage.int().tolist(), [1, 0, 1, 1, 1, 1])
        self.assertIs(boolStorage.dtype, torch.bool)

        complexfloat_storage = torch.ComplexFloatStorage([-1, 0, 1 + 2j, 2.5j, 3.5, 4 - 2j])
        self.assertEqual(complexfloat_storage.size(), 6)
        self.assertEqual(complexfloat_storage.tolist(), [-1, 0, 1 + 2j, 2.5j, 3.5, 4 - 2j])
        self.assertEqual(complexfloat_storage.type(), 'torch.ComplexFloatStorage')
        self.assertIs(complexfloat_storage.dtype, torch.complex64)

        complexdouble_storage = complexfloat_storage.complex_double()
        self.assertEqual(complexdouble_storage.size(), 6)
        self.assertEqual(complexdouble_storage.tolist(), [-1, 0, 1 + 2j, 2.5j, 3.5, 4 - 2j])
        self.assertEqual(complexdouble_storage.type(), 'torch.ComplexDoubleStorage')
        self.assertIs(complexdouble_storage.dtype, torch.complex128)

    def test_from_file(self):
        def assert_with_filename(filename):
            size = 10000
            s1 = torch.FloatStorage.from_file(filename, True, size)
            t1 = torch.FloatTensor(s1).copy_(torch.randn(size))
            self.assertEqual(s1.data_ptr(), torch.FloatTensor(s1).data_ptr())

            # check mapping
            s2 = torch.FloatStorage.from_file(filename, True, size)
            t2 = torch.FloatTensor(s2)
            self.assertEqual(t1, t2, atol=0, rtol=0)

            # check changes to t1 from t2
            rnum = random.uniform(-1, 1)
            t1.fill_(rnum)
            self.assertEqual(t1, t2, atol=0, rtol=0)

            # check changes to t2 from t1
            rnum = random.uniform(-1, 1)
            t2.fill_(rnum)
            self.assertEqual(t1, t2, atol=0, rtol=0)

            # release the tensors
            del s1, t1, s2, t2

        with TemporaryFileName() as fname:
            assert_with_filename(fname)

        if IS_FILESYSTEM_UTF8_ENCODING:
            with TemporaryDirectoryName(suffix='中文') as dname, TemporaryFileName(dir=dname) as fname:
                assert_with_filename(fname)

    def test_torch_from_file(self):
        def assert_with_filename(filename):
            size = 10000
            s1 = torch.from_file(filename, True, size, dtype=torch.float)
            t1 = torch.FloatTensor(s1).copy_(torch.randn(size))

            # check mapping
            s2 = torch.from_file(filename, True, size, dtype=torch.float)
            t2 = torch.FloatTensor(s2)
            self.assertEqual(t1, t2, atol=0, rtol=0)

            # check changes to t1 from t2
            rnum = random.uniform(-1, 1)
            t1.fill_(rnum)
            self.assertEqual(t1, t2, atol=0, rtol=0)

            # check changes to t2 from t1
            rnum = random.uniform(-1, 1)
            t2.fill_(rnum)
            self.assertEqual(t1, t2, atol=0, rtol=0)

            # release the tensors
            del s1, t1, s2, t2

        with TemporaryFileName() as fname:
            assert_with_filename(fname)

        if IS_FILESYSTEM_UTF8_ENCODING:
            with TemporaryDirectoryName(suffix='中文') as dname, TemporaryFileName(dir=dname) as fname:
                assert_with_filename(fname)

    def test_print(self):
        default_type = torch.tensor([]).type()
        for t in torch._tensor_classes:
            if t == torch.HalfTensor:
                continue  # HalfTensor does not support fill
            if t.is_sparse:
                continue
            if t.is_cuda and not torch.cuda.is_available():
                continue
            obj = t(100, 100).fill_(1)
            obj.__repr__()
            str(obj)
        # test half tensor
        obj = torch.rand(100, 100, device='cpu').half()
        obj.__repr__()
        str(obj)
        for t in torch._storage_classes:
            if t == torch.BFloat16Storage:
                continue  # Fix once fill is enabled for bfloat16
            if t.is_cuda and not torch.cuda.is_available():
                continue
            if t == torch.BoolStorage or t == torch.cuda.BoolStorage:
                obj = t(100).fill_(True)
            else:
                obj = t(100).fill_(1)
            obj.__repr__()
            str(obj)

        # test complex tensor
        # complex tensor print uses two formatters, one for real values
        # and the other for imag values. this is consistent with numpy
        x = torch.tensor([2.3 + 4j, 7 + 6j])
        self.assertEqual(x.__repr__(), str(x))
        self.assertExpectedInline(str(x), '''tensor([2.3000+4.j, 7.0000+6.j])''')

        # test scientific notation for complex tensors
        x = torch.tensor([1e28 + 2j , -1e-28j])
        self.assertEqual(x.__repr__(), str(x))
        self.assertExpectedInline(str(x), '''tensor([1.0000e+28+2.0000e+00j, -0.0000e+00-1.0000e-28j])''')

        # test big integer
        x = torch.tensor(2341234123412341)
        self.assertEqual(x.__repr__(), str(x))
        self.assertExpectedInline(str(x), '''tensor(2341234123412341)''')

        # test scientific notation
        x = torch.tensor([1e28, 1e-28])
        self.assertEqual(x.__repr__(), str(x))
        self.assertExpectedInline(str(x), '''tensor([1.0000e+28, 1.0000e-28])''')

        # test scientific notation using set_printoptions
        x = torch.tensor([1e2, 1e-2])
        torch.set_printoptions(sci_mode=True)
        self.assertEqual(x.__repr__(), str(x))
        self.assertExpectedInline(str(x), '''tensor([1.0000e+02, 1.0000e-02])''')
        torch.set_printoptions(sci_mode=False)
        self.assertEqual(x.__repr__(), str(x))
        self.assertExpectedInline(str(x), '''tensor([  100.0000,     0.0100])''')
        torch.set_printoptions(sci_mode=None)  # reset to the default value

        # test no leading space if all elements positive
        x = torch.tensor([1, 2])
        self.assertEqual(x.__repr__(), str(x))
        self.assertExpectedInline(str(x), '''tensor([1, 2])''')

        # test for leading space if there are negative elements
        x = torch.tensor([1, -2])
        self.assertEqual(x.__repr__(), str(x))
        self.assertExpectedInline(str(x), '''tensor([ 1, -2])''')

        # test inf and nan
        x = torch.tensor([4, inf, 1.5, -inf, 0, nan, 1])
        self.assertEqual(x.__repr__(), str(x))
        self.assertExpectedInline(str(x), '''tensor([4.0000,    inf, 1.5000,   -inf, 0.0000,    nan, 1.0000])''')

        y = torch.tensor([4, inf, complex(1.5, inf), complex(-inf, 4), 0, complex(nan, inf), complex(3, nan)])
        self.assertEqual(y.__repr__(), str(y))
        expected_str = '''\
tensor([4.0000+0.j,    inf+0.j, 1.5000+infj,   -inf+4.j, 0.0000+0.j,    nan+infj,
        3.0000+nanj])'''
        self.assertExpectedInline(str(y), expected_str)

        # test dtype
        torch.set_default_dtype(torch.float)
        x = torch.tensor([1e-324, 1e-323, 1e-322, 1e307, 1e308, 1e309], dtype=torch.float64)
        self.assertEqual(x.__repr__(), str(x))
        expected_str = '''\
tensor([ 0.0000e+00, 9.8813e-324, 9.8813e-323, 1.0000e+307, 1.0000e+308,
                inf], dtype=torch.float64)'''
        self.assertExpectedInline(str(x), expected_str)

        # test changing default dtype
        torch.set_default_dtype(torch.float64)
        self.assertEqual(x.__repr__(), str(x))
        expected_str = '''\
tensor([ 0.0000e+00, 9.8813e-324, 9.8813e-323, 1.0000e+307, 1.0000e+308,
                inf])'''
        self.assertExpectedInline(str(x), expected_str)

        # test summary
        x = torch.zeros(10000)
        self.assertEqual(x.__repr__(), str(x))
        self.assertExpectedInline(str(x), '''tensor([0., 0., 0.,  ..., 0., 0., 0.])''')

        # test internal summary function
        x = torch.rand(1, 20, 5, 30)
        summary = torch._tensor_str.get_summarized_data(x)
        self.assertEqual(summary.shape, (1, 6, 5, 6))
        first_and_last = [0, 1, 2, -3, -2, -1]
        self.assertEqual(summary, x[:, first_and_last][..., first_and_last])

        # test device
        if torch.cuda.is_available():
            x = torch.tensor([123], device='cuda:0')
            self.assertEqual(x.__repr__(), str(x))
            self.assertExpectedInline(str(x), '''tensor([123], device='cuda:0')''')

            # test changing default to cuda
            torch.set_default_tensor_type(torch.cuda.FloatTensor)
            self.assertEqual(x.__repr__(), str(x))
            self.assertExpectedInline(str(x), '''tensor([123])''')

            # test printing a tensor on a different gpu than current one.
            if torch.cuda.device_count() >= 2:
                with torch.cuda.device(1):
                    self.assertEqual(x.__repr__(), str(x))
                    self.assertExpectedInline(str(x), '''tensor([123], device='cuda:0')''')

            # test printing cpu tensor when default device is cuda
            y = torch.tensor([123], device='cpu')
            self.assertEqual(y.__repr__(), str(y))
            self.assertExpectedInline(str(y), '''tensor([123], device='cpu')''')
        torch.set_default_tensor_type(default_type)


        # test integral floats and requires_grad
        x = torch.tensor([123.], requires_grad=True)
        self.assertEqual(x.__repr__(), str(x))
        self.assertExpectedInline(str(x), '''tensor([123.], requires_grad=True)''')

        # test non-contiguous print
        # sliced tensor should have > PRINT_OPTS.threshold elements
        x = torch.ones(100, 2, 2, 10)
        y = x.as_strided(size=(100, 2, 10), stride=(2 * 2 * 10, 2 * 10, 1))
        self.assertEqual(str(y), y.__repr__())
        expected_str = '''\
tensor([[[1., 1., 1.,  ..., 1., 1., 1.],
         [1., 1., 1.,  ..., 1., 1., 1.]],

        [[1., 1., 1.,  ..., 1., 1., 1.],
         [1., 1., 1.,  ..., 1., 1., 1.]],

        [[1., 1., 1.,  ..., 1., 1., 1.],
         [1., 1., 1.,  ..., 1., 1., 1.]],

        ...,

        [[1., 1., 1.,  ..., 1., 1., 1.],
         [1., 1., 1.,  ..., 1., 1., 1.]],

        [[1., 1., 1.,  ..., 1., 1., 1.],
         [1., 1., 1.,  ..., 1., 1., 1.]],

        [[1., 1., 1.,  ..., 1., 1., 1.],
         [1., 1., 1.,  ..., 1., 1., 1.]]])\
'''

        self.assertExpectedInline(str(y), expected_str)

        x = torch.ones(100, 2, 2, 10) * (1 + 1j)
        y = x.as_strided(size=(100, 2, 10), stride=(2 * 2 * 10, 2 * 10, 1))
        self.assertEqual(str(y), y.__repr__())
        expected_str = '''\
tensor([[[1.+1.j, 1.+1.j, 1.+1.j,  ..., 1.+1.j, 1.+1.j, 1.+1.j],
         [1.+1.j, 1.+1.j, 1.+1.j,  ..., 1.+1.j, 1.+1.j, 1.+1.j]],

        [[1.+1.j, 1.+1.j, 1.+1.j,  ..., 1.+1.j, 1.+1.j, 1.+1.j],
         [1.+1.j, 1.+1.j, 1.+1.j,  ..., 1.+1.j, 1.+1.j, 1.+1.j]],

        [[1.+1.j, 1.+1.j, 1.+1.j,  ..., 1.+1.j, 1.+1.j, 1.+1.j],
         [1.+1.j, 1.+1.j, 1.+1.j,  ..., 1.+1.j, 1.+1.j, 1.+1.j]],

        ...,

        [[1.+1.j, 1.+1.j, 1.+1.j,  ..., 1.+1.j, 1.+1.j, 1.+1.j],
         [1.+1.j, 1.+1.j, 1.+1.j,  ..., 1.+1.j, 1.+1.j, 1.+1.j]],

        [[1.+1.j, 1.+1.j, 1.+1.j,  ..., 1.+1.j, 1.+1.j, 1.+1.j],
         [1.+1.j, 1.+1.j, 1.+1.j,  ..., 1.+1.j, 1.+1.j, 1.+1.j]],

        [[1.+1.j, 1.+1.j, 1.+1.j,  ..., 1.+1.j, 1.+1.j, 1.+1.j],
         [1.+1.j, 1.+1.j, 1.+1.j,  ..., 1.+1.j, 1.+1.j, 1.+1.j]]])\
'''
        self.assertExpectedInline(str(y), expected_str)

        # test print 0-dim tensor: there's no 0-dim in Numpy, we match arrayprint style
        x = torch.tensor(0.00002)
        self.assertEqual(x.__repr__(), str(x))
        self.assertExpectedInline(str(x), '''tensor(2.0000e-05)''')

        # test print boolean tensor
        x = torch.tensor([True])
        self.assertEqual(x.__repr__(), str(x))
        self.assertExpectedInline(str(x), '''tensor([True])''')

        x = torch.tensor(True)
        self.assertEqual(x.__repr__(), str(x))
        self.assertExpectedInline(str(x), '''tensor(True)''')

        # [Numpy] test print float in sci_mode when min < 0.0001.
        x = torch.tensor([0.00002])
        self.assertEqual(x.__repr__(), str(x))
        self.assertExpectedInline(str(x), '''tensor([2.0000e-05])''')

        # [Numpy] test print complex in sci_mode when real_min < 0.0001 and (or) imag_min < 0.0001.
        x = torch.tensor([0.00002]) * (1 + 1j)
        self.assertEqual(x.__repr__(), str(x))
        self.assertExpectedInline(str(x), '''tensor([2.0000e-05+2.0000e-05j])''')

        # [Numpy] test print float in sci_mode when max > 1e8.
        # TODO: Pytorch uses fixed precision to print, while Numpy uses dragon4_scientific
        # to do automatic trimming and padding.
        x = torch.tensor([123456789.])
        self.assertEqual(x.__repr__(), str(x))
        self.assertExpectedInline(str(x), '''tensor([1.2346e+08])''')

        # [Numpy] test print float in sci_mode when max / min > 1000.
        x = torch.tensor([0.01, 11])
        self.assertEqual(x.__repr__(), str(x))
        self.assertExpectedInline(str(x), '''tensor([1.0000e-02, 1.1000e+01])''')

        # [Numpy] test print int max / min > 1000, no sci_mode
        x = torch.tensor([1, 1010])
        self.assertEqual(x.__repr__(), str(x))
        self.assertExpectedInline(str(x), '''tensor([   1, 1010])''')

        # [Numpy] test print int > 1e8, no sci_mode
        x = torch.tensor([1000000000])  # 1e9
        self.assertEqual(x.__repr__(), str(x))
        self.assertExpectedInline(str(x), '''tensor([1000000000])''')

        # [Numpy] test printing float in int_mode
        x = torch.tensor([1., 1000.])
        self.assertEqual(x.__repr__(), str(x))
        self.assertExpectedInline(str(x), '''tensor([   1., 1000.])''')

        # [Numpy] test printing float in int_mode in sci format when max / min > 1000.
        x = torch.tensor([1., 1010.])
        self.assertEqual(x.__repr__(), str(x))
        self.assertExpectedInline(str(x), '''tensor([1.0000e+00, 1.0100e+03])''')

    def test_sizeof(self) -> None:
        sizeof_empty = torch.randn(0).storage().__sizeof__()
        sizeof_10 = torch.randn(10).storage().__sizeof__()
        sizeof_100 = torch.randn(100).storage().__sizeof__()
        self.assertEqual((sizeof_100 - sizeof_empty) // (sizeof_10 - sizeof_empty), 10)
        self.assertEqual((sizeof_100 - sizeof_empty) % (sizeof_10 - sizeof_empty), 0)

        sizeof_empty = torch.randn(0).to(torch.uint8).storage().__sizeof__()
        sizeof_10 = torch.randn(10).to(torch.uint8).storage().__sizeof__()
        sizeof_100 = torch.randn(100).to(torch.uint8).storage().__sizeof__()
        self.assertEqual((sizeof_100 - sizeof_empty) // (sizeof_10 - sizeof_empty), 10)
        self.assertEqual((sizeof_100 - sizeof_empty) % (sizeof_10 - sizeof_empty), 0)

    def test_iter(self) -> None:
        x = torch.randn(5, 5)
        for i, sub in enumerate(x):
            self.assertEqual(sub, x[i])

        x = torch.tensor([])
        self.assertEqual(list(x), [])

    def test_new(self) -> None:
        x = torch.autograd.Variable(torch.tensor([]))
        y = torch.autograd.Variable(torch.randn(4, 4))
        z = torch.autograd.Variable(torch.IntTensor([1, 2, 3]))
        self.assertEqual(x.new().shape, [0])
        self.assertEqual(x.new(), x)
        self.assertEqual(x.new(1, 2).shape, [1, 2])
        self.assertEqual(x.new(torch.Size([3, 4])).shape, [3, 4])
        self.assertEqual(x.new([3, 4]).shape, [2])
        self.assertEqual(x.new([3, 4]).tolist(), [3, 4])
        self.assertEqual(x.new((3, 4)).tolist(), [3, 4])
        self.assertEqual(x.new([np.int32(3), np.float64(4)]).tolist(), [3, 4])
        self.assertEqual(x.new(np.array((3, 4))).tolist(), [3, 4])
        self.assertEqual(x.new([z[2], z[0] + 3]).tolist(), [3, 4])
        self.assertEqual(x.new(size=(3, 4)).shape, [3, 4])
        self.assertEqual(x.new(()).shape, [0])
        self.assertEqual(x.new(y.storage()).data_ptr(), y.data_ptr())
        self.assertEqual(x.new(y).data_ptr(), y.data_ptr())
        self.assertIsNot(x.new(y), y)

        self.assertRaises(TypeError, lambda: x.new(z))
        # TypeError would be better
        self.assertRaises(RuntimeError, lambda: x.new(z.storage()))

    @unittest.skipIf(PYTORCH_CUDA_MEMCHECK, "is_pinned uses failure to detect pointer property")
    def test_pin_memory(self):
        x = torch.randn(3, 5)
        self.assertFalse(x.is_pinned())
        if not torch.cuda.is_available():
            self.assertRaises(RuntimeError, lambda: x.pin_memory())
        else:
            pinned = x.pin_memory()
            self.assertTrue(pinned.is_pinned())
            self.assertEqual(pinned, x)
            self.assertNotEqual(pinned.data_ptr(), x.data_ptr())
            # test that pin_memory on already pinned tensor has no effect
            self.assertIs(pinned, pinned.pin_memory())
            self.assertEqual(pinned.data_ptr(), pinned.pin_memory().data_ptr())

    def test_error_msg_type_translation(self):
        with self.assertRaisesRegex(
                RuntimeError,
                # message includes both Double and Long
                '(?=.*Double)(?=.*Long)'):

            # Calls model with a LongTensor input but DoubleTensor weights
            input = torch.zeros(1, 1, 1, 6, dtype=torch.long)
            weight = torch.nn.Parameter(torch.zeros(1, 1, 1, 3, dtype=torch.double))
            model = torch.nn.Conv2d(1, 1, (1, 3), stride=1, padding=0, bias=False)
            model.weight = weight
            out = model(input)

    def test_apply(self):
        x = torch.arange(1, 6)
        res = x.clone().apply_(lambda k: k + k)
        self.assertEqual(res, x * 2)
        self.assertRaises(TypeError, lambda: x.apply_(lambda k: "str"))

    def test_map(self):
        x = torch.autograd.Variable(torch.randn(3, 3))
        y = torch.autograd.Variable(torch.randn(3))
        res = x.clone()
        res.map_(y, lambda a, b: a + b)
        self.assertEqual(res, x + y)
        self.assertRaisesRegex(TypeError, "not callable", lambda: res.map_(y, "str"))

    def test_map2(self):
        x = torch.autograd.Variable(torch.randn(3, 3))
        y = torch.autograd.Variable(torch.randn(3))
        z = torch.autograd.Variable(torch.randn(1, 3))
        res = x.clone()
        res.map2_(y, z, lambda a, b, c: a + b * c)
        self.assertEqual(res, x + y * z)
        z.requires_grad = True
        self.assertRaisesRegex(
            RuntimeError, "requires grad",
            lambda: res.map2_(y, z, lambda a, b, c: a + b * c))

    def test_Size(self):
        x = torch.Size([1, 2, 3])
        self.assertIsInstance(x, tuple)
        self.assertEqual(x[0], 1)
        self.assertEqual(x[1], 2)
        self.assertEqual(x[2], 3)
        self.assertEqual(len(x), 3)
        self.assertRaises(TypeError, lambda: torch.Size(torch.ones(3)))

        self.assertIsInstance(x * 2, torch.Size)
        self.assertIsInstance(x[:-1], torch.Size)
        self.assertIsInstance(x + x, torch.Size)

    def test_Size_scalar(self):
        three = torch.tensor(3)
        two = torch.tensor(2)
        x = torch.Size([0, 1, two, three, 4])
        for i in range(1, 5):
            self.assertEqual(x[i], i)

    def test_Size_iter(self):
        for sizes in [iter([1, 2, 3, 4, 5]), range(1, 6)]:
            x = torch.Size(sizes)
            for i in range(0, 5):
                self.assertEqual(x[i], i + 1)

    def test_t_not_2d_error(self):
        self.assertRaises(RuntimeError, lambda: torch.randn(2, 3, 4).t())
        self.assertRaises(RuntimeError, lambda: torch.randn(2, 3, 4).t_())

    # skip this test for now as it affects all tests
    @unittest.skipIf(True, "flush_denormal not supported")
    def test_set_flush_denormal(self):
        tiny_float = 1e-42
        tiny_double = 1e-320
        float_tensor = torch.FloatTensor([1.0, tiny_float])
        double_tensor = torch.DoubleTensor([1.0, tiny_float, tiny_double])

        self.assertEqual(float_tensor[0], 1.0, atol=0.0, rtol=0)
        self.assertEqual(float_tensor[1], tiny_float, atol=tiny_float / 16, rtol=0)
        self.assertEqual(double_tensor[0], 1.0, atol=0.0, rtol=0)
        self.assertEqual(double_tensor[1], tiny_float, atol=0.0, rtol=0)
        self.assertEqual(double_tensor[2], tiny_double, atol=0.0, rtol=0)

        torch.set_flush_denormal(True)
        self.assertEqual(float_tensor[0], 1.0, atol=0.0, rtol=0)
        self.assertEqual(float_tensor[1], 0.0, atol=0.0, rtol=0)  # tiny_float to zero
        self.assertEqual(double_tensor[0], 1.0, atol=0.0, rtol=0)
        # tiny_float is not converted to zero in double type
        self.assertEqual(double_tensor[1], tiny_float, atol=0.0, rtol=0)
        self.assertEqual(double_tensor[2], 0.0, atol=0.0, rtol=0)  # tiny_double to zero
        torch.set_flush_denormal(False)

    def test_show_config(self):
        # We can't usefully test the output; just make sure this doesn't crash
        torch.__config__.show()

    @unittest.skipIf(IS_FBCODE, "CXX_FLAGS is only for OSS build.")
    def test_cxx_flags(self):
        torch.__config__._cxx_flags()

    def test_parallel_info(self):
        torch.__config__.parallel_info()

    @slowTest
    def test_slow_test(self):
        # Just a smoketest to make sure our slowTest decorator works.
        pass

    def test_is_nonzero(self):
        with self.assertRaisesRegex(RuntimeError, "Boolean value of Tensor with no values is ambiguous"):
            torch.tensor([]).is_nonzero()
        with self.assertRaisesRegex(RuntimeError, "Boolean value of Tensor with more than one value is ambiguous"):
            torch.tensor([0, 0]).is_nonzero()
        self.assertFalse(torch.tensor(0).is_nonzero())
        self.assertTrue(torch.tensor(1).is_nonzero())
        self.assertFalse(torch.tensor([0]).is_nonzero())
        self.assertTrue(torch.tensor([1]).is_nonzero())
        self.assertFalse(torch.tensor([[0]]).is_nonzero())
        self.assertTrue(torch.tensor([[1]]).is_nonzero())
        self.assertTrue(torch.tensor(0.1).is_nonzero())
        self.assertTrue(torch.tensor(-0.1).is_nonzero())
        self.assertFalse(torch.tensor(0.0).is_nonzero())
        self.assertTrue(torch.tensor(True).is_nonzero())
        self.assertFalse(torch.tensor(False).is_nonzero())
        self.assertFalse(torch.tensor(0 + 0j).is_nonzero())
        self.assertTrue(torch.tensor(0 + 0.1j).is_nonzero())

    def test_assert_async(self):
        with self.assertRaisesRegex(RuntimeError, "Boolean value of Tensor with no values is ambiguous"):
            torch._assert_async(torch.tensor([]))
        with self.assertRaisesRegex(RuntimeError, "Boolean value of Tensor with more than one value is ambiguous"):
            torch._assert_async(torch.tensor([0, 0]))
        with self.assertRaisesRegex(RuntimeError, "Expected Tensor with single nonzero value, but got zero"):
            torch._assert_async(torch.tensor(0))
        torch._assert_async(torch.tensor(1))
        torch._assert_async(torch.tensor(0.1))
        torch._assert_async(torch.tensor(-0.1))
        with self.assertRaisesRegex(RuntimeError, "Expected Tensor with single nonzero value, but got zero"):
            torch._assert_async(torch.tensor(0.0))
        torch._assert_async(torch.tensor(True))
        with self.assertRaisesRegex(RuntimeError, "Expected Tensor with single nonzero value, but got zero"):
            torch._assert_async(torch.tensor(False))
        torch._assert_async(torch.tensor(0 + 0.1j))
        with self.assertRaisesRegex(RuntimeError, "Expected Tensor with single nonzero value, but got zero"):
            torch._assert_async(torch.tensor(0 + 0j))

    # NB: we must not be built with CUDA; if we are built with CUDA but no CUDA
    # is available, we get a different error.
    @unittest.skipIf(torch.backends.cuda.is_built() or IS_SANDCASTLE, "CUDA is built, can't test CUDA not built error")
    def test_cuda_not_built(self):
        msg = "Torch not compiled with CUDA enabled"
        self.assertRaisesRegex(AssertionError, msg, lambda: torch.cuda.current_device())
        self.assertRaisesRegex(AssertionError, msg, lambda: torch.tensor([1], device="cuda"))
        self.assertRaisesRegex(AssertionError, msg, lambda: torch.tensor([1]).cuda())
        self.assertRaisesRegex(TypeError, msg, lambda: torch.cuda.FloatTensor())
        self.assertRaisesRegex(TypeError, msg, lambda: torch.set_default_tensor_type(torch.cuda.FloatTensor))
        self.assertRaisesRegex(AssertionError, msg, lambda: torch.tensor([1]).to(device="cuda"))

    def test_has_internal_overlap(self):
        OVERLAP_NO = 0
        OVERLAP_YES = 1
        OVERLAP_TOO_HARD = 2

        # Check for contiguous tensors
        a = torch.randn(3, 3)
        self.assertEqual(torch._debug_has_internal_overlap(a), OVERLAP_NO)

        # Checks for zero strides
        b = torch.randn(1, 3)
        b_expanded = b.expand(4, 3)
        self.assertEqual(torch._debug_has_internal_overlap(b_expanded), OVERLAP_YES)

        # Check for zero strided, size 1 axis, in non-contiguous storage (gh-33812)
        c = torch.randn(10).as_strided([2, 1, 5], [1, 0, 2])
        self.assertEqual(torch._debug_has_internal_overlap(c), OVERLAP_NO)
        c = torch.randn(2, 1, 10)[::2].as_strided((2, 1, 5), (10, 0, 2))
        self.assertEqual(torch._debug_has_internal_overlap(c), OVERLAP_TOO_HARD)

    def test_allow_tensor_metadata_change(self):
        def do_test(t):
            with self.assertRaisesRegex(
                    RuntimeError,
                    "set_sizes_contiguous is not allowed on a Tensor created from .data or .detach()"):
                t.resize_((2, 1))
            with self.assertRaisesRegex(
                    RuntimeError,
                    "set_storage is not allowed on a Tensor created from .data or .detach()"):
                t.set_()
            with self.assertRaisesRegex(
                    RuntimeError,
                    "set_storage_offset is not allowed on a Tensor created from .data or .detach()"):
                t.set_(t.storage(), 0, t.size(), list(t.stride()))

        do_test(torch.tensor([[1, 2]]).data)
        do_test(torch.tensor([[1, 2]]).detach())

    @skipIfNotRegistered("LayerNorm", "Skipping as LayerNorm is not registered")
    def test_c10_layer_norm(self):
        # test that we can call c10 ops and they return a reasonable result
        X = torch.rand(5, 5, dtype=torch.float)
        weight = torch.rand(*X.size()[1:], dtype=torch.float)
        bias = torch.rand(*X.size()[1:], dtype=torch.float)
        epsilon = 1e-4

        expected_norm = torch.nn.functional.layer_norm(
            X, X.size()[1:], weight=weight, bias=bias, eps=epsilon)
        actual_norm, actual_mean, actual_stdev = \
            torch.ops._caffe2.LayerNorm(torch.tensor(X), torch.tensor(
                weight), torch.tensor(bias), 1, epsilon, True)
        torch.testing.assert_close(expected_norm, actual_norm)

    def test_memory_format(self):
        def test_helper(x, memory_format):
            y = x.contiguous(memory_format=memory_format)
            self.assertFalse(y.is_contiguous())
            self.assertTrue(y.is_contiguous(memory_format=memory_format))
            self.assertEqual(y, x)

        test_helper(torch.randn(4, 3, 8, 8), torch.channels_last)
        test_helper(torch.randn(4, 3, 8, 8, 8), torch.channels_last_3d)

    def test_memory_format_contiguous_returns_same_tensor_if_already_satisfies(self):
        def test_helper(x, memory_format):
            alias = x.contiguous(memory_format=memory_format)
            alias.fill_(7)
            self.assertEqual(x, alias)

        test_helper(torch.randn(4, 8, 8, 3).permute(0, 3, 1, 2), torch.channels_last)
        test_helper(torch.randn(4, 8, 8, 8, 3).permute(0, 4, 1, 2, 3), torch.channels_last_3d)

    def test_memory_format_empty(self):
        def test_helper(dim1, dim2, memory_format):
            with self.assertRaises(RuntimeError):
                x = torch.empty(dim1, memory_format=memory_format)
            x = torch.empty(dim2, memory_format=memory_format)
            self.assertTrue(x.is_contiguous(memory_format=memory_format))

        test_helper((3, 3), (3, 3, 3, 3), torch.channels_last)
        test_helper((3, 3, 3), (3, 3, 3, 3, 3), torch.channels_last_3d)

    def test_subclass_tensors(self):
        # raise an error when trying to subclass FloatTensor
        with self.assertRaisesRegex(TypeError, "type 'torch.FloatTensor' is not an acceptable base type"):
            class Foo1(torch.FloatTensor):
                pass

        # but allow subclassing Tensor:
        class Foo2(torch.Tensor):
            def foo(self):
                return 5
        f = Foo2()
        self.assertEqual(f.foo(), 5)

    def test_ndim(self):
        a = torch.randn(1, 2, 3)
        self.assertEqual(3, a.ndim)
        b = torch.randn(())
        self.assertEqual(0, b.ndim)
        c = torch.randn(1, 0)
        self.assertEqual(2, c.ndim)

    def test_fill_diagonal(self):
        a1 = torch.randn(7, 3)
        a2 = a1.clone()
        v = 1
        for i in range(3):
            a2[i][i] = v
        a1.fill_diagonal_(v)
        self.assertEqual(a1, a2)

        b1 = torch.randn(7, 3)
        b2 = b1.clone()
        for i in range(3):
            b2[i][i] = v
            b2[i + 4][i] = v
        b1.fill_diagonal_(v, wrap=True)
        self.assertEqual(b1, b2)

        c1 = torch.rand(3, 3, 3)
        c2 = c1.clone()
        for i in range(3):
            c2[i][i][i] = v
        c1.fill_diagonal_(v)
        self.assertEqual(c1, c2)

        # non-contiguous tensor
        d1 = torch.rand(3, 3, 3)[:, 1, ...]
        d2 = d1.clone()
        for i in range(3):
            d2[i][i] = v
        d1.fill_diagonal_(v)
        self.assertEqual(d1, d2)

        e1 = torch.rand(7, 3, 3)[:, 1, ...]
        e2 = e1.clone()
        for i in range(3):
            e2[i][i] = v
            e2[i + 4][i] = v
        e1.fill_diagonal_(v, wrap=True)
        self.assertEqual(e1, e2)

    def test_setting_real_imag_to_a_number(self):
        x = torch.randn(4, dtype=torch.cfloat)
        x.real = 0
        x.imag = 0
        zeros = torch.zeros(4)
        self.assertEqual(x.real, zeros)
        self.assertEqual(x.imag, zeros)

    def test_batch_norm_cpu_inference(self):
        # input nchw in (2,1,1,1), (2,2,2,2)
        inputs = [
            torch.tensor([[[[-0.5000]]], [[[0.5000]]]]),
            torch.tensor([
                [
                    [[-0.5000, 0.5000], [-1.0000, 1.0000]],
                    [[-0.2500, -0.5000], [0.2500, 0.5000]]
                ],
                [
                    [[0.1000, 1.0000], [1.0000, 0.1000]],
                    [[1.0000, 0.5000], [1.5000, -1.5000]]
                ]])]
        # output nchw in (2,1,1,1), (2,2,2,2)
        outputs = [
            torch.tensor([
                [[[-0.499997496604919433593750000]]],
                [[[0.499997496604919433593750000]]]]),
            torch.tensor([
                [[[-0.499997496604919433593750000, 0.499997496604919433593750000],
                  [-0.999994993209838867187500000, 0.999994993209838867187500000]],
                 [[-0.249998748302459716796875000, -0.499997496604919433593750000],
                  [0.249998748302459716796875000, 0.499997496604919433593750000]]],
                [[[0.099999502301216125488281250, 0.999994993209838867187500000],
                  [0.999994993209838867187500000, 0.099999502301216125488281250]],
                 [[0.999994993209838867187500000, 0.499997496604919433593750000],
                  [1.499992489814758300781250000, -1.499992489814758300781250000]]]])]


        for i in range(len(inputs)):
            for affine in [False, True]:
                m = torch.nn.BatchNorm2d(inputs[i].size()[1], 1e-05, 0.1, affine=affine)
                m.eval()
                # contiguous case
                input1 = inputs[i].contiguous()
                output1 = m(input1)
                # non-contiguous case
                input2 = input1.permute(0, 1, 3, 2)
                output2 = m(input2).permute(0, 1, 3, 2)
                # channels last case
                input3 = input1.contiguous(memory_format=torch.channels_last)
                output3 = m(input3)
                self.assertEqual(output3, outputs[i])
                self.assertEqual(output3, output1)
                self.assertEqual(output3, output2)

    # FIXME: move these meta tests to their own test suite/class or
    #   distribute them among the appropriate test suites for their ops
    @noarchTest
    def test_empty_meta(self):
        x = torch.empty(2 ** 20, 2 ** 20, device='meta')
        y = torch.empty(2 ** 20, device='meta')
        z = x + y
        self.assertEqual(z.size(), (2 ** 20, 2 ** 20))
        self.assertRaises(RuntimeError, lambda: z[0][0].item())

    @noarchTest
    def test_upsample_nearest1d_meta(self):
        # TODO: this test should be triggered by test_nn.py but right
        # now meta is not enabled (and even if it was, we are probably
        # missing too many meta functions to get through the test unmolested)

        # NB: Can't make the exponent too big, or it will overflow
        # signed 64-bit integer
        x = torch.empty(2 * 10 ** 8, 3, 2 * 10 ** 8, device='meta')
        z = torch.nn.functional.interpolate(x, scale_factor=2)
        self.assertEqual(z.size(), (2 * 10 ** 8, 3, 4 * 10 ** 8))
        self.assertRaises(RuntimeError, lambda: z[0][0][0].item())

        # TODO: the out tests cannot be triggered by test_nn.py because
        # we don't actually do out= arguments for nn functions, so there
        # is no public API by which to get the out version

        # interpolate doesn't seem to support out=
        # (not sure why passing None here doesn't work? How strange...)
        z = torch.empty(0, device='meta')
        torch._C._nn.upsample_nearest1d(x, (4 * 10 ** 8,), 2, out=z)
        self.assertEqual(z.size(), (2 * 10 ** 8, 3, 4 * 10 ** 8))
        self.assertRaises(RuntimeError, lambda: z[0][0][0].item())

    @noarchTest
    def test_upsample_nearest2d_meta(self):
        # TODO: the out tests cannot be triggered by test_nn.py because
        # we don't actually do out= arguments for nn functions, so there
        # is no public API by which to get the out version

        # Make sure we don't clobber strides of out tensor.  NB: this
        # test must be done on 2d/3d, because 1d doesn't have any meaningful
        # layout support
        x = torch.empty(4, 3, 8, 8, device='meta')
        out = torch.empty(4, 3, 16, 16, device='meta', memory_format=torch.channels_last)
        torch._C._nn.upsample_nearest2d(x, (16, 16), out=out)
        self.assertTrue(out.is_contiguous(memory_format=torch.channels_last))

        x = torch.empty(4, 3, 8, 8, device='meta', memory_format=torch.channels_last)
        out = torch.empty(4, 3, 16, 16, device='meta')
        torch._C._nn.upsample_nearest2d(x, (16, 16), out=out)
        self.assertTrue(out.is_contiguous())

        # But if resize occurs, do clobber
        x = torch.empty(4, 3, 8, 8, device='meta', memory_format=torch.channels_last)
        out = torch.empty(0, device='meta')
        torch._C._nn.upsample_nearest2d(x, (16, 16), out=out)
        self.assertTrue(out.is_contiguous(memory_format=torch.channels_last))

        # Complain if out dtype mismatch
        x = torch.empty(4, 3, 8, 8, device='meta', dtype=torch.float)
        out = torch.empty(4, 3, 16, 16, device='meta', dtype=torch.double)
        self.assertExpectedRaisesInline(
            RuntimeError, lambda: torch._C._nn.upsample_nearest2d(x, (16, 16), out=out),
            """Expected out tensor to have dtype float, but got double instead"""
        )

        # Complain if out device mismatch
        x = torch.empty(0, 3, 8, 8, device='meta')
        out = torch.empty(0, 3, 16, 16, device='cpu')
        self.assertExpectedRaisesInline(
            RuntimeError, lambda: torch._C._nn.upsample_nearest2d(x, (16, 16), out=out),
            """Expected out tensor to have device meta, but got cpu instead"""
        )

    @noarchTest
    def test_detach_meta(self):
        x = torch.empty(2, device='meta')
        # This used to segfault
        self.assertRaises(RuntimeError, lambda: x.detach().storage())

    @noarchTest
    def test_add_meta_scalar(self):
        # From https://github.com/pytorch/pytorch/issues/53815
        x = torch.empty(2, device='meta')
        y = x + 2
        self.assertEqual(y.size(), x.size())

    def test_normal_shape(self):
        warned = False
        for device in get_all_device_types():
            tensor1 = torch.rand(1, device=device)
            tensor4 = torch.rand(4, device=device)
            tensor120 = torch.rand(120, device=device)
            tensor2145 = torch.rand(2, 1, 4, 5, device=device)
            tensor2345 = torch.rand(2, 3, 4, 5, device=device)
            tensor2345_non_contiguous = torch.rand(2, 4, 3, 5, device=device).permute(0, 2, 1, 3)
            tensor2345_channels_last = tensor2345.contiguous(memory_format=torch.channels_last)
            output2345 = torch.zeros(2, 3, 4, 5, device=device)
            output345 = torch.zeros(3, 4, 5, device=device)

            # inputs have same size
            self.assertEqual(torch.normal(tensor2345, tensor2345).size(), (2, 3, 4, 5))
            self.assertEqual(torch.normal(tensor2345_non_contiguous, tensor2345).size(), (2, 3, 4, 5))
            self.assertEqual(torch.normal(tensor2345, tensor2345_channels_last).size(), (2, 3, 4, 5))
            self.assertEqual(torch.normal(tensor2345_non_contiguous, tensor2345_channels_last).size(), (2, 3, 4, 5))

            # scalar case
            self.assertEqual(torch.normal(tensor2345, 2).size(), (2, 3, 4, 5))
            self.assertEqual(torch.normal(2, tensor2345).size(), (2, 3, 4, 5))

            # inputs are expandable tensors
            self.assertEqual(torch.normal(tensor2345, tensor1).size(), (2, 3, 4, 5))
            self.assertEqual(torch.normal(tensor2145, tensor2345).size(), (2, 3, 4, 5))

            # inputs are non-expandable tensors, but they have same number of elements
            with self.assertRaisesRegex(
                    RuntimeError,
                    r"The size of tensor a \(120\) must match the size of "
                    r"tensor b \(5\) at non-singleton dimension 3"):
                self.assertEqual(torch.normal(tensor120, tensor2345).size(), (120,))
            with self.assertRaisesRegex(
                    RuntimeError,
                    r"The size of tensor a \(5\) must match the size of "
                    r"tensor b \(120\) at non-singleton dimension 3"):
                self.assertEqual(torch.normal(tensor2345, tensor120).size(), (2, 3, 4, 5))

            # inputs are non-expandable tensors and they don't have same number of elements
            with self.assertRaisesRegex(
                    RuntimeError,
                    r"The size of tensor a \(5\) must match the size of "
                    r"tensor b \(4\) at non-singleton dimension 3"):
                torch.normal(tensor2345, tensor4)

            # output and inputs are size compatible
            self.assertEqual(torch.normal(tensor2345, tensor2345, out=output2345).size(), (2, 3, 4, 5))

            # output and inputs are not size compatible
            with self.assertWarnsRegex(
                    UserWarning,
                    "This behavior is deprecated, and in a future PyTorch "
                    "release outputs will not be resized unless they have "
                    "zero elements"):
                self.assertEqual(torch.normal(tensor2345, tensor2145, out=output345).size(), (2, 3, 4, 5))
            with self.assertRaisesRegex(
                    RuntimeError,
                    r"The size of tensor a \(5\) must match the size of "
                    r"tensor b \(120\) at non-singleton dimension 3"):
                # inputs are not expandable, output size is not the same as mean
                torch.normal(tensor2345, tensor120, out=output345)

    def test_tensoriterator_output_setup(self):
        # Test whether the output's memory layout is correct
        def test_memory_layout(x, y, scale, zero_point, out):
            self.assertEqual(x.dim(), 4)
            self.assertEqual(x.size(), y.size())
            self.assertEqual(y.size(), out.size())

            shape = x.size()
            for n in range(shape[0]):
                for c in range(shape[1]):
                    for h in range(shape[2]):
                        for w in range(shape[3]):
                            if scale is not None and zero_point is not None:
                                self.assertEqual(
                                    out[n][c][h][w],
                                    torch.ops.quantized.add(x[n][c][h][w], y[n][c][h][w], scale, zero_point))
                            else:
                                self.assertEqual(out[n][c][h][w], x[n][c][h][w] + y[n][c][h][w])

        xraw = torch.rand(2, 3, 4, 4)
        yraw = torch.rand(2, 3, 4, 4)
        qxraw = torch.quantize_per_tensor(xraw, 0.1, 5, torch.quint8)
        qyraw = torch.quantize_per_tensor(yraw, 0.1, 5, torch.quint8)

        # contiguous case fast setup
        test_memory_layout(xraw, yraw, None, None, xraw + yraw)
        test_memory_layout(qxraw, qyraw, 0.1, 5, torch.ops.quantized.add(qxraw, qyraw, 0.1, 5))

        # channels last case fast setup
        x = xraw.contiguous(memory_format=torch.channels_last)
        y = yraw.contiguous(memory_format=torch.channels_last)
        test_memory_layout(x, y, None, None, x + y)
        qx = qxraw.contiguous(memory_format=torch.channels_last)
        qy = qyraw.contiguous(memory_format=torch.channels_last)
        test_memory_layout(qx, qy, 0.1, 5, torch.ops.quantized.add(qx, qy, 0.1, 5))

        # non contiguous case fast setup (dense, non-overlapping, same shape and strides)
        x = xraw.permute(0, 2, 3, 1)
        y = yraw.permute(0, 2, 3, 1)
        test_memory_layout(x, y, None, None, x + y)
        qx = qxraw.permute(0, 2, 3, 1)
        qy = qyraw.permute(0, 2, 3, 1)
        test_memory_layout(qx, qy, 0.1, 5, torch.ops.quantized.add(qx, qy, 0.1, 5))

        # non contiguous case fast setup (dense, non-overlapping)
        # input tensors have same shape and strides
        # output tensor have same shape as input tensors but different stride
        # output tensor should preserve its strides in this case
        x = xraw.permute(0, 2, 3, 1)
        y = yraw.permute(0, 2, 3, 1)
        out = torch.empty_like(xraw)
        out = out.permute(0, 3, 2, 1)
        expected_stride = out.stride()
        test_memory_layout(x, y, None, None, torch.add(x, y, out=out))
        self.assertEqual(expected_stride, out.stride())

        # non contiguous case non fast setup
        x = xraw.permute(0, 2, 3, 1)
        y = yraw.permute(0, 3, 2, 1)
        test_memory_layout(x, y, None, None, x + y)
        qx = qxraw.permute(0, 2, 3, 1)
        qy = qyraw.permute(0, 3, 2, 1)
        test_memory_layout(qx, qy, 0.1, 5, torch.ops.quantized.add(qx, qy, 0.1, 5))

    # Tests to make sure we still handle .data properly until it is removed
    def test_dot_data_use(self):
        # .data allows to change the Tensors types inplace, check that we still
        # raise a nice error.
        with self.assertRaisesRegex(
                RuntimeError,
                # message includes both Double and Long
                '(?=.*Double)(?=.*Long)'):

            # Calls model with a LongTensor input but DoubleTensor weights
            input = torch.randn(1, 1, 1, 6, dtype=torch.double)
            weight = torch.zeros(1, 1, 1, 3, dtype=torch.long)
            model = torch.nn.Conv2d(1, 1, (1, 3), stride=1, padding=0, bias=False)
            model.weight.data = weight
            out = model(input)

    def test_empty_storage_view(self):
        # we should be able to "modify" slices of a 0-element
        # array without an error being raised due to
        # trying to resize its storage
        t = torch.from_numpy(np.empty((0, 4)))
        t[:, 1::2] *= 1

    def test_has_storage(self):
        self.assertIsNotNone(torch.tensor([]).storage())
        self.assertIsNotNone(torch.empty(0).storage())
        self.assertIsNotNone(torch.tensor([]).clone().storage())
        self.assertIsNotNone(torch.tensor([0, 0, 0]).nonzero().storage())
        self.assertIsNotNone(torch.tensor([]).new().storage())

    # FIXME: Extend this test and put in a TensorProperties test class
    def test_numel(self):
        b = torch.ByteTensor(3, 100, 100)
        self.assertEqual(b.nelement(), 3 * 100 * 100)
        self.assertEqual(b.numel(), 3 * 100 * 100)

    # Verifies that (deep)copies of dtypes are the same objects
    def test_copy_dtypes(self):
        for dtype in get_all_dtypes():
            copied_dtype = copy.deepcopy(dtype)
            self.assertIs(dtype, copied_dtype)

    def test_dtype_is_signed(self):
        for dtype in get_all_dtypes():
            self.assertEqual(dtype.is_signed, torch.is_signed(torch.tensor(0, dtype=dtype)))

        self.assertRaisesRegex(RuntimeError, 'not supported for quantized', lambda: torch.quint8.is_signed)
        self.assertRaisesRegex(RuntimeError, 'not supported for quantized', lambda: torch.qint8.is_signed)
        self.assertRaisesRegex(RuntimeError, 'not supported for quantized', lambda: torch.qint32.is_signed)

    # FIXME: Put the following random tests into their own test class or test suite
    def test_RNGState(self):
        state = torch.get_rng_state()
        stateCloned = state.clone()
        before = torch.rand(1000)

        self.assertEqual(state.ne(stateCloned).long().sum(), 0, atol=0, rtol=0)

        torch.set_rng_state(state)
        after = torch.rand(1000)
        self.assertEqual(before, after, atol=0, rtol=0)

    def test_RNGStateAliasing(self):
        # Fork the random number stream at this point
        gen = torch.Generator()
        gen.set_state(torch.get_rng_state())
        self.assertEqual(gen.get_state(), torch.get_rng_state())

        target_value = torch.rand(1000)
        # Dramatically alter the internal state of the main generator
        _ = torch.rand(100000)
        forked_value = torch.rand(1000, generator=gen)
        self.assertEqual(target_value, forked_value, atol=0, rtol=0, msg="RNG has not forked correctly.")

    def test_RNG_after_pickle(self):
        torch.random.manual_seed(100)
        before = torch.rand(10)

        torch.random.manual_seed(100)
        buf = io.BytesIO()
        tensor = torch.tensor([1, 2, 3])
        ForkingPickler(buf, pickle.HIGHEST_PROTOCOL).dump(tensor)
        after = torch.rand(10)

        self.assertEqual(before, after, atol=0, rtol=0)

    def test_boxMullerState(self):
        torch.manual_seed(123)
        odd_number = 101
        seeded = torch.randn(odd_number)
        state = torch.get_rng_state()
        midstream = torch.randn(odd_number)
        torch.set_rng_state(state)
        repeat_midstream = torch.randn(odd_number)
        torch.manual_seed(123)
        reseeded = torch.randn(odd_number)
        self.assertEqual(midstream, repeat_midstream, atol=0, rtol=0,
                         msg='get_rng_state/set_rng_state not generating same sequence of normally distributed numbers')
        self.assertEqual(seeded, reseeded, atol=0, rtol=0,
                         msg='repeated calls to manual_seed not generating same sequence of normally distributed numbers')

    def test_manual_seed(self):
        rng_state = torch.get_rng_state()
        torch.manual_seed(2)
        x = torch.randn(100)
        self.assertEqual(torch.initial_seed(), 2)
        torch.manual_seed(2)
        y = torch.randn(100)
        self.assertEqual(x, y)

        max_int64 = 0x7fff_ffff_ffff_ffff
        min_int64 = -max_int64 - 1
        max_uint64 = 0xffff_ffff_ffff_ffff
        # Check all boundary cases of valid seed value inputs
        test_cases = [
            # (seed, expected_initial_seed)
            # Positive seeds should be unchanged
            (max_int64, max_int64),
            (max_int64 + 1, max_int64 + 1),
            (max_uint64, max_uint64),
            (0, 0),
            # Negative seeds wrap around starting from the largest seed value
            (-1, max_uint64),
            (min_int64, max_int64 + 1)
        ]
        for seed, expected_initial_seed in test_cases:
            torch.manual_seed(seed)
            actual_initial_seed = torch.initial_seed()
            msg = "expected initial_seed() = %x after calling manual_seed(%x), but got %x instead" % (
                expected_initial_seed, seed, actual_initial_seed)
            self.assertEqual(expected_initial_seed, actual_initial_seed, msg=msg)
        for invalid_seed in [min_int64 - 1, max_uint64 + 1]:
            with self.assertRaisesRegex(RuntimeError, r'Overflow when unpacking long'):
                torch.manual_seed(invalid_seed)

        torch.set_rng_state(rng_state)

    # FIXME: Describe this test and port to the generic device framework in a more
    #   appropriate test suite for the copy operation
    def test_copy_transpose(self):
        x = torch.arange(100 * 100, dtype=torch.float).reshape(100, 100).t()
        y = torch.empty(100, 100, dtype=torch.float)
        y.copy_(x)
        self.assertEqual(y[:, 0], range(100))
        self.assertEqual(y[:, 40], range(4000, 4100))

        y = torch.empty(100, 100, dtype=torch.double)
        y.copy_(x)
        self.assertEqual(y[:, 0], range(100))
        self.assertEqual(y[:, 40], range(4000, 4100))

        # Validates regression reported in https://github.com/pytorch/pytorch/issues/45269
        x = torch.arange(100 * 100).reshape(100, 100).to(dtype=torch.cfloat).t()
        y = torch.empty(100, 100, dtype=torch.cfloat)
        y.copy_(x)
        self.assertEqual(y[:, 0], range(100))
        self.assertEqual(y[:, 40], range(4000, 4100))

    # FIXME: Port to a more appropriate test suite
    def test_copy_broadcast(self):
        torch.zeros(5, 6).copy_(torch.zeros(6))
        self.assertRaises(RuntimeError, lambda: torch.zeros(5, 6).copy_(torch.zeros(30)))

    # FIXME: Port to a more appropriate test suite
    def test_copy_many_to_one(self):
        # Testing in-place copy where it attempt to write from many memory
        # storage to a single storage would cause RuntimeError to be thrown
        self.assertRaises(RuntimeError, lambda: torch.zeros(1, 6).expand(5, 6).copy_(torch.zeros(5, 6)))

    # FIXME: Port to a more appropriate test suite
    def test_to(self):
        def test_copy_behavior(t, non_blocking=False):
            self.assertIs(t, t.to(t, non_blocking=non_blocking))
            self.assertIs(t, t.to(t.dtype, non_blocking=non_blocking))
            self.assertIs(t, t.to(torch.empty_like(t), non_blocking=non_blocking))
            self.assertIsNot(t, t.to(t, non_blocking=non_blocking, copy=True))
            self.assertIsNot(t, t.to(t.dtype, non_blocking=non_blocking, copy=True))
            self.assertIsNot(t, t.to(torch.empty_like(t), non_blocking=non_blocking, copy=True))

            devices = [t.device]
            if t.device.type == 'cuda':
                if t.device.index == -1:
                    devices.append('cuda:{}'.format(torch.cuda.current_device()))
                elif t.device.index == torch.cuda.current_device():
                    devices.append('cuda')
            for device in devices:
                self.assertIs(t, t.to(device, non_blocking=non_blocking))
                self.assertIs(t, t.to(device, t.dtype, non_blocking=non_blocking))
                self.assertIsNot(t, t.to(device, non_blocking=non_blocking, copy=True))
                self.assertIsNot(t, t.to(device, t.dtype, non_blocking=non_blocking, copy=True))

        a = torch.tensor(5)
        test_copy_behavior(a)
        self.assertEqual(a.device, a.to('cpu').device)
        self.assertEqual(a.device, a.to('cpu', dtype=torch.float32).device)
        self.assertIs(torch.float32, a.to('cpu', dtype=torch.float32).dtype)
        self.assertEqual(a.device, a.to(torch.float32).device)
        self.assertIs(torch.float32, a.to(dtype=torch.float32).dtype)
        self.assertEqual(a.data_ptr(), a.to('cpu').data_ptr())
        self.assertEqual(a.data_ptr(), a.to(dtype=a.dtype, device=a.device, copy=False).data_ptr())
        self.assertEqual(a.data_ptr(), a.to('cpu', copy=False).data_ptr())
        self.assertNotEqual(a.data_ptr(), a.to('cpu', copy=True).data_ptr())

        if torch.cuda.is_available():
            for non_blocking in [True, False]:
                for cuda in ['cuda', 'cuda:0' if torch.cuda.device_count() == 1 else 'cuda:1']:
                    b = torch.tensor(5., device=cuda)
                    test_copy_behavior(b, non_blocking)
                    self.assertEqual(b.device, b.to(cuda, non_blocking=non_blocking).device)
                    self.assertEqual(a.device, b.to('cpu', non_blocking=non_blocking).device)
                    self.assertEqual(b.device, a.to(cuda, non_blocking=non_blocking).device)
                    self.assertIs(torch.int32, b.to('cpu', dtype=torch.int32, non_blocking=non_blocking).dtype)
                    self.assertEqual(a.device, b.to('cpu', dtype=torch.int32, non_blocking=non_blocking).device)
                    self.assertIs(torch.int32, b.to(dtype=torch.int32).dtype)
                    self.assertEqual(b.device, b.to(dtype=torch.int32).device)

    # FIXME: describe this test
    def test_as_subclass(self):
        class SubTensor(torch.Tensor):
            member_var = object()

        t0 = torch.tensor(0)
        t1 = torch.tensor([1, 2])
        t2 = torch.tensor([[3, 4], [5, 6]])

        s0 = t0.as_subclass(SubTensor)
        s1 = t1.as_subclass(SubTensor)
        s2 = t2.as_subclass(SubTensor)

        # Check that the correct type is returned.
        self.assertTrue(type(s0) is SubTensor)
        self.assertTrue(type(s1) is SubTensor)
        self.assertTrue(type(s2) is SubTensor)

        # Check that the data is equal.
        self.assertEqual(t0, s0)
        self.assertEqual(t1, s1)
        self.assertEqual(t2, s2)

        t0[()] = 1
        t1[1] = 3
        t2[1, 1] = 7

        # Check that the data is equal even after modification.
        self.assertEqual(t0, s0)
        self.assertEqual(t1, s1)
        self.assertEqual(t2, s2)

        # Check that member variables are passed through.
        self.assertTrue(s0.member_var is SubTensor.member_var)
        self.assertTrue(s1.member_var is SubTensor.member_var)
        self.assertTrue(s2.member_var is SubTensor.member_var)

        # Test that autograd is propagated.
        t = torch.tensor(5, dtype=torch.float32, requires_grad=True)

        # Run a calculation on the tensor.
        exp_t = torch.exp(t)

        # Cast exp_t to a subclass.
        exp_s = exp_t.as_subclass(SubTensor)

        # Make sure that t.grad was initially None
        self.assertTrue(t.grad is None)

        # Run the autograd calculation.
        exp_s.backward()

        # Make sure autograd was propagated to the original tensor
        # declared with requires_grad.
        self.assertTrue(t.grad is not None)

        # Make sure invalid subclasses raise nice errors
        class BadSubTensor():
            member_var = object()

        err_msg = "Creating a Tensor subclass from a class that does not inherit from Tensor"
        with self.assertRaisesRegex(RuntimeError, err_msg):
            s0 = t0.as_subclass(BadSubTensor)

    # FIXME: Port to a test suite that better fits slicing
    def test_slice(self):
        empty = torch.empty(0, 4)
        x = torch.arange(0., 16).view(4, 4)
        self.assertEqual(x[:], x)
        self.assertEqual(x[:4], x)
        # start and stop are clamped to the size of dim
        self.assertEqual(x[:5], x)
        # if start >= stop then the result is empty
        self.assertEqual(x[2:1], empty)
        self.assertEqual(x[2:2], empty)
        # out of bounds is also empty
        self.assertEqual(x[10:12], empty)
        # additional correctness checks
        self.assertEqual(x[:1].tolist(), [[0, 1, 2, 3]])
        self.assertEqual(x[:-3].tolist(), [[0, 1, 2, 3]])
        self.assertEqual(x[:, -2:3].tolist(), [[2], [6], [10], [14]])
        self.assertEqual(x[0:-1:2].tolist(), [[0, 1, 2, 3], [8, 9, 10, 11]])

    def test_type(self):
        x = torch.randn(3, 3).double()
        self.assertEqual(x.type('torch.FloatTensor').dtype, torch.float32)
        self.assertEqual(x.type(torch.FloatTensor).dtype, torch.float32)
        self.assertEqual(x.int().type(torch.Tensor).dtype, torch.get_default_dtype())
        self.assertEqual(x.type(torch.int32).dtype, torch.int32)

    # FIXME: port to a quantization test suite
    def test_qengine(self):
        qengines = torch.backends.quantized.supported_engines
        original_qe = torch.backends.quantized.engine
        for qe in qengines:
            torch.backends.quantized.engine = qe
            assert torch.backends.quantized.engine == qe, 'qengine not set successfully'
        torch.backends.quantized.engine = original_qe

    # FIXME: port to a distributed test suite -- also... how could this be OOMing on Windows CUDA?
    @slowTest
    @unittest.skipIf(NO_MULTIPROCESSING_SPAWN, "Disabled for environments that \
                        don't support multiprocessing with spawn start method")
    @unittest.skipIf(IS_WINDOWS, 'FIXME: CUDA OOM error on Windows')
    def test_multinomial_invalid_probs(self):
        def _spawn_method(self, method, arg):
            try:
                mp.set_start_method('spawn')
            except RuntimeError:
                pass
            with mp.Pool(1) as pool:
                out: list = pool.map(method, [arg])
                self.assertTrue(out[0])

        def _test_multinomial_invalid_probs(probs):
            try:
                # n_sample = 1 is a special case, test n_sample=2 which is more general
                torch.multinomial(probs.to('cpu'), 2)
                return False  # Should not be reached
            except RuntimeError as e:
                return 'probability tensor contains either `inf`, `nan` or element < 0' in str(e)

            _spawn_method(_test_multinomial_invalid_probs, torch.tensor([1., -1., 1.]))
            _spawn_method(_test_multinomial_invalid_probs, torch.tensor([1., inf, 1.]))
            _spawn_method(_test_multinomial_invalid_probs, torch.tensor([1., -inf, 1.]))
            _spawn_method(_test_multinomial_invalid_probs, torch.tensor([1., 1., nan]))

    # FIXME: port to more appropriate test suite
    def test_to_with_tensor(self):
        a = torch.tensor(5)
        self.assertEqual(a.device, a.to(a).device)

        if torch.cuda.is_available():
            for non_blocking in [True, False]:
                for cuda in ['cuda', 'cuda:0' if torch.cuda.device_count() == 1 else 'cuda:1']:
                    b = torch.tensor(5., device=cuda)
                    self.assertEqual(b.device, b.to(b, non_blocking=non_blocking).device)
                    self.assertEqual(a.device, b.to(a, non_blocking=non_blocking).device)
                    self.assertEqual(b.device, a.to(b, non_blocking=non_blocking).device)

    def test_device(self):
        cpu = torch.device('cpu')
        self.assertEqual('cpu', str(cpu))
        self.assertEqual('cpu', cpu.type)
        self.assertEqual(None, cpu.index)

        cpu0 = torch.device('cpu:0')
        self.assertEqual('cpu:0', str(cpu0))
        self.assertEqual('cpu', cpu0.type)
        self.assertEqual(0, cpu0.index)

        cpu0 = torch.device('cpu', 0)
        self.assertEqual('cpu:0', str(cpu0))
        self.assertEqual('cpu', cpu0.type)
        self.assertEqual(0, cpu0.index)

        cuda = torch.device('cuda')
        self.assertEqual('cuda', str(cuda))
        self.assertEqual('cuda', cuda.type)
        self.assertEqual(None, cuda.index)

        cuda1 = torch.device('cuda:1')
        self.assertEqual('cuda:1', str(cuda1))
        self.assertEqual('cuda', cuda1.type)
        self.assertEqual(1, cuda1.index)

        cuda1 = torch.device('cuda', 1)
        self.assertEqual('cuda:1', str(cuda1))
        self.assertEqual('cuda', cuda1.type)
        self.assertEqual(1, cuda1.index)

        cuda90 = torch.device('cuda', 90)
        self.assertEqual('cuda:90', str(cuda90))
        self.assertEqual('cuda', cuda90.type)
        self.assertEqual(90, cuda90.index)

        self.assertRaises(RuntimeError, lambda: torch.device('cpu:-1'))
        self.assertRaises(RuntimeError, lambda: torch.device('cuda:-1'))
        self.assertRaises(RuntimeError, lambda: torch.device('cuda:2 '))
        self.assertRaises(RuntimeError, lambda: torch.device('cuda: 2'))
        self.assertRaises(RuntimeError, lambda: torch.device('cuda:2 2'))
        self.assertRaises(RuntimeError, lambda: torch.device('cuda:2.'))
        self.assertRaises(RuntimeError, lambda: torch.device('cuda:2?'))
        self.assertRaises(RuntimeError, lambda: torch.device('cuda:?2'))
        self.assertRaises(RuntimeError, lambda: torch.device('cuda:'))
        self.assertRaises(RuntimeError, lambda: torch.device('cuda:2.232'))
        self.assertRaises(RuntimeError, lambda: torch.device('cuda:2 cuda:3'))
        self.assertRaises(RuntimeError, lambda: torch.device('cuda:2+cuda:3'))
        self.assertRaises(RuntimeError, lambda: torch.device('cuda:2cuda:3'))
        self.assertRaises(RuntimeError, lambda: torch.device(-1))

        self.assertRaises(RuntimeError, lambda: torch.device('other'))
        self.assertRaises(RuntimeError, lambda: torch.device('other:0'))

        device_set = {'cpu', 'cpu:0', 'cuda', 'cuda:0', 'cuda:1', 'cuda:10', 'cuda:100'}
        device_hash_set = set()
        for device in list(device_set):
            device_hash_set.add(hash(torch.device(device)))
        self.assertEqual(len(device_set), len(device_hash_set))

        def get_expected_device_repr(device):
            if device.index is not None:
                return "device(type='{type}', index={index})".format(
                    type=device.type, index=device.index)

            return "device(type='{type}')".format(type=device.type)

        for device in device_set:
            dev = torch.device(device)
            self.assertEqual(repr(dev), get_expected_device_repr(dev))

    # Tests that the use_deterministic_flag can be set as expected
    @wrapDeterministicFlagAPITest
    def test_deterministic_flag(self):
        for deterministic, warn_only in product([True, False], [True, False]):
            torch.use_deterministic_algorithms(deterministic, warn_only=warn_only)
            self.assertEqual(deterministic, torch.are_deterministic_algorithms_enabled())
            self.assertEqual(warn_only, torch.is_deterministic_algorithms_warn_only_enabled())

            if deterministic:
                if warn_only:
                    debug_mode = 1
                else:
                    debug_mode = 2
            else:
                debug_mode = 0

            self.assertEqual(debug_mode, torch.get_deterministic_debug_mode())

        for debug_mode in [0, 1, 2]:
            torch.set_deterministic_debug_mode(debug_mode)
            self.assertEqual(debug_mode, torch.get_deterministic_debug_mode())
            deterministic = debug_mode in [1, 2]
            warn_only = debug_mode == 1

            self.assertEqual(deterministic, torch.are_deterministic_algorithms_enabled())
            self.assertEqual(warn_only, torch.is_deterministic_algorithms_warn_only_enabled())

        for debug_mode, debug_mode_str in [(0, 'default'), (1, 'warn'), (2, 'error')]:
            torch.set_deterministic_debug_mode(debug_mode_str)
            self.assertEqual(debug_mode, torch.get_deterministic_debug_mode())

        with self.assertRaisesRegex(
                TypeError,
                r"_set_deterministic_algorithms\(\): argument 'mode' \(position 1\) must be bool, not int"):
            torch.use_deterministic_algorithms(1)

        with self.assertRaisesRegex(
                TypeError,
                r"_set_deterministic_algorithms\(\): argument 'warn_only' must be bool, not int"):
            torch.use_deterministic_algorithms(False, warn_only=1)

    def test_type_conversion_via_dtype_name(self):
        x = torch.tensor([1])
        self.assertEqual(x.byte().dtype, torch.uint8)
        self.assertEqual(x.bool().dtype, torch.bool)
        self.assertEqual(x.char().dtype, torch.int8)
        self.assertEqual(x.double().dtype, torch.float64)
        self.assertEqual(x.float().dtype, torch.float32)
        self.assertEqual(x.half().dtype, torch.float16)
        self.assertEqual(x.int().dtype, torch.int32)
        self.assertEqual(x.bfloat16().dtype, torch.bfloat16)
        cfloat = x.cfloat()
        self.assertEqual(cfloat.dtype, torch.complex64)
        self.assertEqual(cfloat.real, x.float())
        self.assertEqual(cfloat.imag, torch.zeros_like(cfloat.imag))
        cdouble = x.cdouble()
        self.assertEqual(cdouble.dtype, torch.complex128)
        self.assertEqual(cdouble.real, x.double())
        self.assertEqual(cdouble.imag, torch.zeros_like(cdouble.imag))

    # FIXME: Describe this test
    def test_doc_template(self) -> None:
        from torch._torch_docs import __file__ as doc_file
        from torch._torch_docs import multi_dim_common, single_dim_common, factory_common_args, factory_like_common_args

        with open(doc_file, "r", encoding="utf-8") as f:
            doc_strs = f.read()

        for doc_str in re.findall(r'add_docstr\((.*?),.*?("""|\'\'\')(.*?)("""|\'\'\')\)', doc_strs, re.MULTILINE | re.DOTALL):
            for common_args in [multi_dim_common, single_dim_common, factory_common_args, factory_like_common_args]:
                for k, v in common_args.items():
                    self.assertNotIn(v, doc_str[2], 'The argument description "{}" in {} can be '
                                                    'replaced by {{{}}}'.format(v, doc_str[0], k))

    def test_doc(self):
        checked_types = (types.MethodType, types.FunctionType,
                         types.BuiltinFunctionType, types.BuiltinMethodType)

        def _test_namespace(ns, *skips):
            if isinstance(ns, object):
                ns_name = ns.__class__.__name__
            else:
                ns_name = ns.__name__
            skip_regexes = []
            for r in skips:
                if isinstance(r, string_classes):
                    skip_regexes.append(re.compile('^{}$'.format(re.escape(r))))
                else:
                    skip_regexes.append(r)

            for name in dir(ns):
                if name.startswith('_'):
                    continue
                if name in ['real', 'imag']:
                    y = torch.randn(1, dtype=torch.cfloat)
                    var = getattr(y, name)
                elif name in ["H", "mT", "mH"]:
                    y = torch.randn(1, 1)
                    var = getattr(y, name)
                else:
                    var = getattr(ns, name)
                if not isinstance(var, checked_types):
                    continue
                doc = var.__doc__
                has_doc = doc is not None and len(doc.strip()) > 0
                full_name = ns_name + '.' + name
                if any(r.match(name) for r in skip_regexes):
                    self.assertFalse(has_doc,
                                     'New docs have been added for {}, please remove '
                                     'it from the skipped list in TestTorch.test_doc'.format(full_name))
                else:
                    self.assertTrue(has_doc, '{} is missing documentation'.format(full_name))

            # FIXME: All of the following should be marked as expected failures
            # so that it is easier to tell when missing has been added.
            # FIXME: fix all the skipped ones below!
            test_namespace(torch.randn(1),
                           'as_strided_',
                           re.compile('^clamp_(min|max)_?$'),
                           'is_distributed',
                           'is_nonzero',
                           'is_same_size',
                           'log_softmax',
                           'map2_',
                           'new',
                           'reinforce',
                           'relu',
                           'relu_',
                           'prelu',
                           'resize',
                           'resize_as',
                           'softmax',
                           'split_with_sizes',
                           'unsafe_split_with_sizes',
                           '_autocast_to_fp16',
                           '_autocast_to_fp32',
                           )

            test_namespace(torch.nn)
            test_namespace(torch.nn.functional, 'assert_int_or_pair')
            # TODO: add torch.* tests when we have proper namespacing on ATen functions
            # test_namespace(torch)

    # FIXME: deprecate torch.Tensor constructor
    def test_tensor_ctor_scalar(self):
        x = torch.Tensor(torch.tensor(1.0))
        self.assertEqual(x, torch.tensor(1.0))

    def test_deepcopy_gradient(self):
        from copy import deepcopy
        a = torch.zeros(10)
        a.grad = torch.ones(10)
        self.assertEqual(a.grad, deepcopy(a).grad)
        s = torch.zeros(10).to_sparse()
        s.grad = torch.ones(10).to_sparse()
        self.assertEqual(s.grad, deepcopy(s).grad)

        # ensure sharing is not broken
        c = deepcopy([a, a.grad])
        self.assertTrue(c[0].grad is c[1])

    def test_tensor_base_init(self):
        # Direct construction not OK
        self.assertRaises(RuntimeError, lambda: torch._C._TensorBase())

        # But construction of subclass is OK
        class T(torch._C._TensorBase):
            pass

        T()

    def test_tensor_base_new(self):

        # OK to call super().__new__, see
        # https://github.com/pytorch/pytorch/issues/57421
        class TestTensor(torch._C._TensorBase):
            @staticmethod
            def __new__(cls, x, *args, **kwargs):
                return super().__new__(cls, x, *args, **kwargs)

        x = torch.ones(5)
        test_tensor = TestTensor(x)

    def test_pyobj_preserved(self):
        x = torch.empty(2)
        x.foo = 2  # put something on __dict__
        y = torch.empty(2)
        y.grad = x
        del x  # x is dead in Python
        self.assertEqual(y.grad.foo, 2)
        z = y.grad  # it's live
        del z  # it's dead again
        self.assertEqual(y.grad.foo, 2)

    def test_subclass_preserved(self):
        class MyTensor(torch.Tensor):
            pass

        x = MyTensor(torch.empty(2))
        y = torch.empty(2)
        y.grad = x
        del x  # x is dead in Python
        self.assertEqual(type(y.grad), MyTensor)
        z = y.grad  # it's live
        del z  # it's dead again
        self.assertEqual(type(y.grad), MyTensor)

    def test_tensor_slot_dealloc(self):

        class SlotTensor1(torch._C._TensorBase):
            __slots__ = ['slot1']

        class SlotTensor2(SlotTensor1):
            __slots__ = ['slot2']

        m1, t1 = Tracker.make()
        m2, t2 = Tracker.make()
        slot_tensor = SlotTensor2(torch.empty(2))
        slot_tensor.slot1 = t1
        slot_tensor.slot2 = t2
        del t1
        del t2
        self.assertFalse(m1[0])
        self.assertFalse(m2[0])
        del slot_tensor
        self.assertTrue(m1[0])
        self.assertTrue(m2[0])

    def test_tensor_dict_dealloc(self):
        m, t = Tracker.make()
        x = torch.empty(2)
        x.arf = t
        del t
        self.assertFalse(m[0])
        del x
        self.assertTrue(m[0])

    def test_tensor_finalizer_dealloc(self):
        m = [False]

        class FinalizerTensor(torch._C._TensorBase):
            def __del__(self):
                m[0] = True

        fin_tensor = FinalizerTensor(torch.empty(2))
        self.assertFalse(m[0])
        del fin_tensor
        self.assertTrue(m[0])

    def test_tensor_weakref_dealloc(self):

        x = torch.empty(2)
        m = [False]

        def cb(r):
            m[0] = True

        wref = weakref.ref(x, cb)
        del x
        self.assertTrue(m[0])
        self.assertEqual(wref(), None)

    def test_tensor_cycle_via_dict(self):
        m1, t1 = Tracker.make()
        x = torch.empty(2)
        x._tracker = t1
        del t1

        m2, t2 = Tracker.make()
        y = torch.empty(2)
        y._tracker = t2
        del t2

        x._loop = y
        y._loop = x

        # C++ reference should keep the cycle live!
        # This exercise THPVariable_subtype_traverse
        # NB: Because z.grad is a reference done entirely in C++, cycles
        # involving it directly are NOT broken by Python GC; you've
        # set up a good old C++ reference cycle which we cannot safely
        # break (because C++ references are allowed to be accessed
        # multithreaded-ly) (TODO: except maybe if you can prove that
        # only Python has access to the C++ object, in which case you can
        # also prove that no multithreaded access occurs)
        z = torch.empty(2)
        z.grad = x

        del x
        del y

        gc.collect()
        self.assertFalse(m1[0])
        self.assertFalse(m2[0])

        with disable_gc():
            del z
            self.assertFalse(m1[0])
            self.assertFalse(m2[0])

        gc.collect()
        self.assertTrue(m1[0])
        self.assertTrue(m2[0])

    def test_tensor_cycle_via_slots(self):
        m1 = [False]
        m2 = [False]

        class SlotTensor1(torch._C._TensorBase):
            __slots__ = ['slot1']

            def __del__(self):
                m1[0] = True

        class SlotTensor2(SlotTensor1):
            __slots__ = ['slot2']

            def __del__(self):
                m2[0] = True

        x = SlotTensor1(torch.empty(2))
        y = SlotTensor2(torch.empty(2))

        x.slot1 = y
        y.slot2 = x

        del x
        with disable_gc():
            del y
            self.assertFalse(m1[0])
            self.assertFalse(m2[0])

        gc.collect()
        self.assertTrue(m1[0])
        self.assertTrue(m2[0])

    # FIXME: move to test_autograd?
    def test_backward_hooks_traverse(self):
        m1, t1 = Tracker.make()
        m2, t2 = Tracker.make()
        x = torch.empty(2, requires_grad=True)
        x._tracker = t1
        y = torch.empty(2, requires_grad=True)
        y._tracker = t2
        del t1
        del t2

        # this hits a special setter, it's not just a __dict__ entry
        x._backward_hooks = y
        y._backward_hooks = x

        del x
        with disable_gc():
            del y
            self.assertFalse(m1[0])
            self.assertFalse(m2[0])

        gc.collect()

        self.assertTrue(m1[0])
        self.assertTrue(m2[0])

    def test_dead_weak_ref(self):
        x = torch.empty(2)
        w_x = weakref.ref(x)
        y = torch.empty(2)
        y.grad = x
        del x

        x = w_x()
        # Ideally, x would keep the tensor live.  But CPython doesn't
        # provide enough hooks to do this.  So it will go dead and x
        # will transmute into an undefined tensor.  Not great, but the
        # best we can do.
        del y

        self.assertRaises(RuntimeError, lambda: x.sigmoid())

    def test_resurrected_weak_ref(self):
        x = torch.empty(2)
        w_x = weakref.ref(x)
        y = torch.empty(2)
        y.grad = x
        del x

        x = w_x()
        # Use this to manually fix weak references after dereferencing them
        x._fix_weakref()
        del y
        x.sigmoid()

    # FIXME: move to test_linalg
    @torch.inference_mode()
    def test_bmm_multithreaded(self):
        device = 'cpu'
        num_threads = torch.get_num_threads()

        torch.set_num_threads(4)
        batch_sizes = [1, 10]
        M, N, O = 23, 8, 12
        dtype = torch.float32
        numpy_dtype = dtype

        def invert_perm(p):
            d = {x: i for i, x in enumerate(p)}
            return (d[0], d[1], d[2])

        def generate_inputs(num_batches):
            # transposed tensors
            for perm1, perm2 in itertools.product(itertools.permutations((0, 1, 2)), repeat=2):
                b1 = make_tensor((num_batches, M, N), dtype=dtype, device=device, low=-1, high=1)
                b2 = make_tensor((num_batches, N, O), dtype=dtype, device=device, low=-1, high=1)
                b1 = b1.permute(perm1).contiguous().permute(invert_perm(perm1))
                b2 = b2.permute(perm2).contiguous().permute(invert_perm(perm2))
                yield b1, b2
            # broadcasting tensors
            for b1, b2, b3, b4, b5, b6 in itertools.product((True, False), repeat=6):
                shape1 = (num_batches if b1 else 1, M if b2 else 1, N if b3 else 1)
                shape2 = (num_batches if b4 else 1, N if b5 else 1, O if b6 else 1)
                b1 = make_tensor(shape1, dtype=dtype, device=device, low=-1, high=1).expand(num_batches, M, N)
                b2 = make_tensor(shape2, dtype=dtype, device=device, low=-1, high=1).expand(num_batches, N, O)
                yield b1, b2
            # zero-sized tensors
            for z1, z2, z3, z4 in itertools.product((True, False), repeat=4):
                shape1 = (num_batches if z1 else 0, M if z2 else 0, N if z3 else 0)
                shape2 = (num_batches if z1 else 0, N if z3 else 0, O if z4 else 0)
                b1 = torch.randn(shape1, dtype=dtype, device=device)
                b2 = torch.randn(shape2, dtype=dtype, device=device)
                yield b1, b2

        try:
            for num_batches in batch_sizes:
                for (b1, b2), perm3 in itertools.product(generate_inputs(num_batches), itertools.permutations((0, 1, 2))):
                    res1 = torch.bmm(b1, b2)
                    res2 = torch.full((num_batches, M, O), math.nan, dtype=dtype, device=device) \
                        .permute(perm3).contiguous().permute(invert_perm(perm3))
                    torch.bmm(b1, b2, out=res2)
                    expect = torch.from_numpy(
                        b1.to(numpy_dtype).cpu().numpy() @ b2.to(numpy_dtype).cpu().numpy()).to(device=device, dtype=dtype)
                    self.assertEqual(expect, res1)
                    self.assertEqual(expect, res2)
        finally:
            torch.set_num_threads(num_threads)

    def test_conj_neg_tolist(self):
        x = torch.randn(2, dtype=torch.cfloat)
        y1 = x.conj()
        y1_expect = x.conj_physical()
        y2 = y1.imag
        self.assertEqual(y1, y1_expect.tolist())
        self.assertEqual(y2, y1_expect.imag.tolist())

# The following block extends TestTorch with negative dim wrapping tests
# FIXME: replace these with OpInfo sample inputs or systemic OpInfo tests
# Functions to test negative dimension wrapping
METHOD = 1
INPLACE_METHOD = 2
FUNCTIONAL = 4
DIM_ARG = None

def make_neg_dim_test(name, tensor_arg, arg_constr, types, extra_dim=0):
    def neg_dim_test(self):
        if isinstance(tensor_arg, list):
            assert METHOD not in types and INPLACE_METHOD not in types
            x = [torch.randn(arg) for arg in tensor_arg]
            ndim = len(tensor_arg[-1])
        else:
            x = torch.randn(*tensor_arg)
            ndim = len(tensor_arg)
        ndim += extra_dim

        n_dim_to_test = sum(e is DIM_ARG for e in arg_constr())

        for dims_val in combinations(range(ndim), n_dim_to_test):
            arg = arg_constr()
            arg_neg = copy.deepcopy(arg)
            idx = 0
            for i, v in enumerate(arg):
                if v is DIM_ARG:
                    arg[i] = dims_val[idx]
                    arg_neg[i] = dims_val[idx] - ndim
                    idx += 1

            if METHOD in types:
                a = getattr(x, name)(*arg)
                b = getattr(x, name)(*arg_neg)
                self.assertEqual(a, b)

            if INPLACE_METHOD in types:
                a = x.clone()
                getattr(a, name + '_')(*arg)
                b = x.clone()
                getattr(b, name + '_')(*arg_neg)
                self.assertEqual(a, b)

            if FUNCTIONAL in types:
                a = getattr(torch, name)(x, *arg)
                b = getattr(torch, name)(x, *arg_neg)
                self.assertEqual(a, b)

    return neg_dim_test

def idx_tensor(size, max_val):
    return torch.LongTensor(*size).random_(0, max_val - 1)

def add_neg_dim_tests():
    neg_dim_tests = [
        ('narrow', (10, 20, 30), lambda: [DIM_ARG, 0, 5], [METHOD]),
        ('transpose', (10, 20, 30), lambda: [DIM_ARG, DIM_ARG], [METHOD, INPLACE_METHOD, FUNCTIONAL]),
        ('size', (10, 20, 30), lambda: [DIM_ARG], [METHOD]),
        ('cat', [(2, 3, 4), (2, 3, 4)], lambda: [DIM_ARG], [FUNCTIONAL]),
        ('chunk', (10, 20, 30), lambda: [5, DIM_ARG], [METHOD, FUNCTIONAL]),
        ('gather', (10, 20), lambda: [DIM_ARG, idx_tensor((10, 20), 10)], [METHOD, FUNCTIONAL]),
        ('index_select', (10, 10), lambda: [DIM_ARG, idx_tensor((10,), 10)], [METHOD, FUNCTIONAL]),
        ('split', (10, 20), lambda: [5, DIM_ARG], [METHOD, FUNCTIONAL]),
        ('squeeze', (10, 1, 20, 1), lambda: [DIM_ARG], [METHOD, INPLACE_METHOD, FUNCTIONAL]),
        ('unbind', (2, 3, 4), lambda: [DIM_ARG], [FUNCTIONAL]),
        ('unsqueeze', (10, 20), lambda: [DIM_ARG], [METHOD, INPLACE_METHOD, FUNCTIONAL], 1),
        ('logcumsumexp', (10, 20), lambda: [DIM_ARG], [METHOD, FUNCTIONAL]),
        ('cumprod', (10, 20), lambda: [DIM_ARG], [METHOD, FUNCTIONAL]),
        ('cumsum', (10, 20), lambda: [DIM_ARG], [METHOD, FUNCTIONAL]),
        ('cummax', (10, 20), lambda: [DIM_ARG], [METHOD, FUNCTIONAL]),
        ('cummin', (10, 20), lambda: [DIM_ARG], [METHOD, FUNCTIONAL]),
        ('mean', (10, 20), lambda: [DIM_ARG], [METHOD, FUNCTIONAL]),
        ('median', (10, 20), lambda: [DIM_ARG], [METHOD, FUNCTIONAL]),
        ('nanmedian', (10, 20), lambda: [DIM_ARG], [METHOD, FUNCTIONAL]),
        ('mode', (10, 20), lambda: [DIM_ARG], [METHOD, FUNCTIONAL]),
        ('norm', (10, 20), lambda: [2, DIM_ARG], [METHOD, FUNCTIONAL]),
        ('prod', (10, 20), lambda: [DIM_ARG], [METHOD, FUNCTIONAL]),
        ('std', (10, 20), lambda: [DIM_ARG], [METHOD, FUNCTIONAL]),
        ('sum', (10, 20), lambda: [DIM_ARG], [METHOD, FUNCTIONAL]),
        ('var', (10, 20), lambda: [DIM_ARG], [METHOD, FUNCTIONAL]),
        ('kthvalue', (10, 20), lambda: [3, DIM_ARG], [METHOD, FUNCTIONAL]),
        ('max', (10, 20), lambda: [DIM_ARG], [METHOD, FUNCTIONAL]),
        ('min', (10, 20), lambda: [DIM_ARG], [METHOD, FUNCTIONAL]),
        ('sort', (10, 20), lambda: [DIM_ARG], [METHOD, FUNCTIONAL]),
        ('topk', (10, 20), lambda: [5, DIM_ARG], [METHOD, FUNCTIONAL]),
        ('renorm', (10, 20), lambda: [2, DIM_ARG, 1], [METHOD, INPLACE_METHOD, FUNCTIONAL]),
        ('index_add', (10, 10), lambda: [DIM_ARG, idx_tensor((10,), 10), torch.randn(10, 10)], [INPLACE_METHOD]),
        ('index_copy', (10, 10), lambda: [DIM_ARG, idx_tensor((10,), 10), torch.randn(10, 10)], [INPLACE_METHOD]),
        ('index_fill', (10, 10), lambda: [DIM_ARG, idx_tensor((10,), 10), 12], [INPLACE_METHOD]),
        ('scatter', (10, 10), lambda: [DIM_ARG, idx_tensor((10, 10), 10), torch.randn(10, 10)], [INPLACE_METHOD]),
        ('select', (10, 20), lambda: [DIM_ARG, 3], [METHOD]),
        ('unfold', (10, 20), lambda: [DIM_ARG, 5, 2], [METHOD]),
    ]

    for decl in neg_dim_tests:
        if len(decl) == 4:
            name, tensor_arg, arg_constr, types = decl
            extra_dim = 0
        elif len(decl) == 5:
            name, tensor_arg, arg_constr, types, extra_dim = decl

        test_name = 'test_' + name + '_neg_dim'

        assert not hasattr(TestTorch, test_name), "Duplicated test name: " + test_name
        setattr(TestTorch, test_name, make_neg_dim_test(name, tensor_arg, arg_constr, types, extra_dim))

# TODO: these empy classes are temporarily instantiated for XLA compatibility
#   once XLA updates their test suite it should be removed
class TestViewOps(TestCase):
    pass

class TestTensorDeviceOps(TestCase):
    pass

# Generates tests
# Note: test generation must be done at file scope, not within main, or
# pytest will fail.
add_neg_dim_tests()
instantiate_device_type_tests(TestViewOps, globals())
instantiate_device_type_tests(TestVitalSignsCuda, globals())
instantiate_device_type_tests(TestTensorDeviceOps, globals())
instantiate_device_type_tests(TestTorchDeviceType, globals())
instantiate_device_type_tests(TestDevicePrecision, globals(), except_for='cpu')

if __name__ == '__main__':
    run_tests()<|MERGE_RESOLUTION|>--- conflicted
+++ resolved
@@ -1168,17 +1168,11 @@
         res = module(input)
         grad = torch.ones_like(res)
 
-<<<<<<< HEAD
-        # this is only implemented on cpu
-        if (torch.device(device).type == 'cpu'):
-            self.assertRaises(RuntimeError, lambda: torch.ormqr(zero_d, zero_d, zero_d))
-=======
         @expectedAlertNondeterministic('reflection_pad2d_backward_cuda', ['cuda'])
         def backward_func(slf, device):
             res.backward(grad)
 
         backward_func(self, device)
->>>>>>> 89d6f3e6
 
     def test_nondeterministic_alert_ReflectionPad3d(self, device):
         module = torch.nn.ReflectionPad3d((1, 2, 3, 4, 5, 6))
