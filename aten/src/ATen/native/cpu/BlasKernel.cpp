#include <ATen/Dispatch.h>
#include <ATen/native/CPUBlas.h>
#include <c10/util/irange.h>

namespace at {
namespace native {
namespace cpublas {
namespace {

template <typename scalar_t, typename opmath_t>
void scale_(int64_t m, int64_t n, opmath_t alpha, scalar_t *a, int64_t lda) {
  if (alpha == opmath_t(1)) {
    return;  // identity
  }

<<<<<<< HEAD
  if (alpha == opmath_t(0)) {
    for (int64_t j = 0; j < n; j++) {
      for (int64_t i = 0; i < m; i++) {
=======
  if (alpha == scalar_t(0)) {
    for (const auto j : c10::irange(n)) {
      for (const auto i : c10::irange(m)) {
>>>>>>> b372be42
        a[j * lda + i] = scalar_t(0);
      }
    }
    return;
  }

  for (const auto j : c10::irange(n)) {
    for (const auto i : c10::irange(m)) {
      a[j * lda + i] *= alpha;
    }
  }
}


template <typename scalar_t, typename opmath_t>
void gemm_notrans_(
    int64_t m, int64_t n, int64_t k,
    opmath_t alpha,
    const scalar_t *a, int64_t lda,
    const scalar_t *b, int64_t ldb,
    opmath_t beta,
    scalar_t *c, int64_t ldc) {
  // c *= beta
  scale_(m, n, beta, c, ldc);

  // c += alpha * (a @ b)
<<<<<<< HEAD
  for (int64_t l = 0; l < k; l++) {
    for (int64_t j = 0; j < n; j++) {
      opmath_t val = b[l + j * ldb] * alpha;
=======
  for (const auto l : c10::irange(k)) {
    for (const auto j : c10::irange(n)) {
      scalar_t val = b[l + j * ldb] * alpha;
>>>>>>> b372be42
      int64_t i_m = m / 4;
      for (const auto i_i : c10::irange(i_m)) {
        c[j * ldc + i_i * 4 + 0] += a[i_i * 4 + 0 + l * lda] * val;
        c[j * ldc + i_i * 4 + 1] += a[i_i * 4 + 1 + l * lda] * val;
        c[j * ldc + i_i * 4 + 2] += a[i_i * 4 + 2 + l * lda] * val;
        c[j * ldc + i_i * 4 + 3] += a[i_i * 4 + 3 + l * lda] * val;
      }
      int64_t i = i_m * 4;
      for (; i < m; i++)
        c[j * ldc + i] += a[i + l * lda] * val;
    }
  }
}

template <typename scalar_t, typename opmath_t>
void gemm_transa_(
    int64_t m, int64_t n, int64_t k,
    opmath_t alpha,
    const scalar_t *a, int64_t lda,
    const scalar_t *b, int64_t ldb,
    opmath_t beta,
    scalar_t *c, int64_t ldc) {
  // c = alpha * (a.T @ b) + beta * c
  const scalar_t *a_ = a;
  for (const auto i : c10::irange(m)) {
    const scalar_t *b_ = b;
<<<<<<< HEAD
    for (int64_t j = 0; j < n; j++)
    {
      opmath_t sum = 0;
      for(int64_t l = 0; l < k; l++) {
        sum += static_cast<opmath_t>(a_[l]) * static_cast<opmath_t>(b_[l]);
=======
    for (const auto j : c10::irange(n)) {
      scalar_t sum = 0;
      for (const auto l : c10::irange(k)) {
        sum += a_[l]*b_[l];
>>>>>>> b372be42
      }
      b_ += ldb;
      if (beta == scalar_t(0))
        c[j*ldc+i] = alpha*sum;
      else
        c[j*ldc+i] = beta*c[j*ldc+i]+alpha*sum;
    }
    a_ += lda;
  }
}

template <typename scalar_t, typename opmath_t>
void gemm_transb_(
    int64_t m, int64_t n, int64_t k,
    opmath_t alpha,
    const scalar_t *a, int64_t lda,
    const scalar_t *b, int64_t ldb,
    opmath_t beta,
    scalar_t *c, int64_t ldc) {
  // c *= beta
  scale_(m, n, beta, c, ldc);

  // c += alpha * (a @ b.T)
<<<<<<< HEAD
  for (int64_t l = 0; l < k; l++) {
    for (int64_t j = 0; j < n; j++) {
      opmath_t val = b[j + l * ldb] * alpha;
=======
  for (const auto l : c10::irange(k)) {
    for (const auto j : c10::irange(n)) {
      scalar_t val = b[j + l * ldb] * alpha;
>>>>>>> b372be42
      int64_t i_m = m / 4;
      for (const auto i_i : c10::irange(i_m)) {
        c[j * ldc + i_i * 4 + 0] += a[i_i * 4 + 0 + l * lda] * val;
        c[j * ldc + i_i * 4 + 1] += a[i_i * 4 + 1 + l * lda] * val;
        c[j * ldc + i_i * 4 + 2] += a[i_i * 4 + 2 + l * lda] * val;
        c[j * ldc + i_i * 4 + 3] += a[i_i * 4 + 3 + l * lda] * val;
      }
      int64_t i = i_m * 4;
      for (; i < m; i++)
        c[j * ldc + i] += a[i + l * lda] * val;
    }
  }
}

template <typename scalar_t, typename opmath_t>
void gemm_transab_(
    int64_t m, int64_t n, int64_t k,
    opmath_t alpha,
    const scalar_t *a, int64_t lda,
    const scalar_t *b, int64_t ldb,
    opmath_t beta,
    scalar_t *c, int64_t ldc) {
  // c *= beta
  scale_(m, n, beta, c, ldc);

  // c += alpha * (a.T @ b.T)
  for (const auto i : c10::irange(m)) {
    for (const auto j : c10::irange(n)) {
      int64_t l_k = k / 4;
      for (const auto l_l : c10::irange(l_k)) {
        c[j * ldc + i] += a[i * lda + l_l * 4 + 0] //
            * (b[(l_l * 4 + 0) * ldb + j] * alpha);
        c[j * ldc + i] += a[i * lda + l_l * 4 + 1] //
            * (b[(l_l * 4 + 1) * ldb + j] * alpha);
        c[j * ldc + i] += a[i * lda + l_l * 4 + 2] //
            * (b[(l_l * 4 + 2) * ldb + j] * alpha);
        c[j * ldc + i] += a[i * lda + l_l * 4 + 3] //
            * (b[(l_l * 4 + 3) * ldb + j] * alpha);
      }
      int64_t l = l_k * 4;
      for (; l < k; l++)
        c[j * ldc + i] += a[i * lda + l] * (b[l * ldb + j] * alpha);
    }
  }
}

template <typename scalar_t, typename opmath_t>
void gemm_core_(
    TransposeType transa, TransposeType transb,
    int64_t m, int64_t n, int64_t k,
    opmath_t alpha,
    const scalar_t *a, int64_t lda,
    const scalar_t *b, int64_t ldb,
    opmath_t beta,
    scalar_t *c, int64_t ldc) {
  if(transa == TransposeType::NoTranspose && transb == TransposeType::NoTranspose) {
    return gemm_notrans_(m, n, k, alpha, a, lda, b, ldb, beta, c, ldc);
  } else if(transa == TransposeType::Transpose && transb != TransposeType::Transpose) {
    gemm_transa_(m, n, k, alpha, a, lda, b, ldb, beta, c, ldc);
  } else if(transa == TransposeType::NoTranspose && transb == TransposeType::Transpose) {
    gemm_transb_(m, n, k, alpha, a, lda, b, ldb, beta, c, ldc);
  } else {  // transa == TransposeType::Transpose && transb == TransposeType::Transpose
    gemm_transab_(m, n, k, alpha, a, lda, b, ldb, beta, c, ldc);
  }
}

void cpublas_gemm_impl(
    at::ScalarType type,
    TransposeType transa, TransposeType transb,
    int64_t m, int64_t n, int64_t k,
    const Scalar& alpha,
    const void *a, int64_t lda,
    const void *b, int64_t ldb,
    const Scalar& beta,
    void *c, int64_t ldc) {
  AT_DISPATCH_ALL_TYPES_AND_COMPLEX_AND2(at::kHalf, at::kBFloat16,
    type, "cpublas_gemm_impl",
      [&]{
        using opmath_t = at::opmath_type<scalar_t>;
        gemm_core_(
            transa, transb, m, n, k,
            alpha.to<opmath_t>(),
            static_cast<const scalar_t *>(a), lda,
            static_cast<const scalar_t *>(b), ldb,
            beta.to<opmath_t>(),
            static_cast<scalar_t *>(c), ldc);
      });
}

void cpublas_axpy_impl(at::ScalarType type, int64_t n, const Scalar& _a, const void *_x, int64_t incx, void *_y, int64_t incy){
  AT_DISPATCH_ALL_TYPES_AND_COMPLEX(type, "cpublas_axpy_impl",
    [&] {
      using opmath_t = at::opmath_type<scalar_t>;
      auto a = _a.to<opmath_t>();
      auto x = static_cast<const scalar_t *>(_x);
      auto y = static_cast<scalar_t *>(_y);
      int64_t i;
      for(i = 0; i < n; i++)
        y[i*incy] += a*x[i*incx];
    });
}

void cpublas_copy_impl(at::ScalarType type, int64_t n, const void *_x, int64_t incx, void *_y, int64_t incy){
  AT_DISPATCH_ALL_TYPES_AND_COMPLEX(type, "cpublas_copy_impl",
    [&] {
      auto x = static_cast<const scalar_t *>(_x);
      auto y = static_cast<scalar_t *>(_y);
      int64_t i;
      for(i = 0; i < n; i++)
        y[i*incy] = x[i*incx];
    });
}

}}  // namespace cpublas::(anonymous)


REGISTER_DISPATCH(cpublas::gemm_stub, &cpublas::cpublas_gemm_impl);
REGISTER_DISPATCH(cpublas::axpy_stub, &cpublas::cpublas_axpy_impl);
REGISTER_DISPATCH(cpublas::copy_stub, &cpublas::cpublas_copy_impl);

}}  // namespace at::native<|MERGE_RESOLUTION|>--- conflicted
+++ resolved
@@ -13,15 +13,9 @@
     return;  // identity
   }
 
-<<<<<<< HEAD
   if (alpha == opmath_t(0)) {
-    for (int64_t j = 0; j < n; j++) {
-      for (int64_t i = 0; i < m; i++) {
-=======
-  if (alpha == scalar_t(0)) {
     for (const auto j : c10::irange(n)) {
       for (const auto i : c10::irange(m)) {
->>>>>>> b372be42
         a[j * lda + i] = scalar_t(0);
       }
     }
@@ -48,15 +42,9 @@
   scale_(m, n, beta, c, ldc);
 
   // c += alpha * (a @ b)
-<<<<<<< HEAD
-  for (int64_t l = 0; l < k; l++) {
-    for (int64_t j = 0; j < n; j++) {
+  for (const auto l : c10::irange(k)) {
+    for (const auto j : c10::irange(n)) {
       opmath_t val = b[l + j * ldb] * alpha;
-=======
-  for (const auto l : c10::irange(k)) {
-    for (const auto j : c10::irange(n)) {
-      scalar_t val = b[l + j * ldb] * alpha;
->>>>>>> b372be42
       int64_t i_m = m / 4;
       for (const auto i_i : c10::irange(i_m)) {
         c[j * ldc + i_i * 4 + 0] += a[i_i * 4 + 0 + l * lda] * val;
@@ -83,18 +71,10 @@
   const scalar_t *a_ = a;
   for (const auto i : c10::irange(m)) {
     const scalar_t *b_ = b;
-<<<<<<< HEAD
-    for (int64_t j = 0; j < n; j++)
-    {
+    for (const auto j : c10::irange(n)) {
       opmath_t sum = 0;
-      for(int64_t l = 0; l < k; l++) {
+      for (const auto l : c10::irange(k)) {
         sum += static_cast<opmath_t>(a_[l]) * static_cast<opmath_t>(b_[l]);
-=======
-    for (const auto j : c10::irange(n)) {
-      scalar_t sum = 0;
-      for (const auto l : c10::irange(k)) {
-        sum += a_[l]*b_[l];
->>>>>>> b372be42
       }
       b_ += ldb;
       if (beta == scalar_t(0))
@@ -118,15 +98,9 @@
   scale_(m, n, beta, c, ldc);
 
   // c += alpha * (a @ b.T)
-<<<<<<< HEAD
-  for (int64_t l = 0; l < k; l++) {
-    for (int64_t j = 0; j < n; j++) {
+  for (const auto l : c10::irange(k)) {
+    for (const auto j : c10::irange(n)) {
       opmath_t val = b[j + l * ldb] * alpha;
-=======
-  for (const auto l : c10::irange(k)) {
-    for (const auto j : c10::irange(n)) {
-      scalar_t val = b[j + l * ldb] * alpha;
->>>>>>> b372be42
       int64_t i_m = m / 4;
       for (const auto i_i : c10::irange(i_m)) {
         c[j * ldc + i_i * 4 + 0] += a[i_i * 4 + 0 + l * lda] * val;
