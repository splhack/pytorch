--- conflicted
+++ resolved
@@ -227,14 +227,9 @@
               >>> rpc.rpc_sync("worker1", f, args=(rref,))
           )")
           .def(
-              py::init<
-                  const py::object&,
-                  const py::object&,
-                  std::vector<c10::DeviceIndex>>(),
+              py::init<const py::object&, const py::object&>(),
               py::arg("value"),
-              py::arg("type_hint") = py::none(),
-              py::kw_only(),
-              py::arg("devices") = std::vector<c10::DeviceIndex>())
+              py::arg("type_hint") = py::none())
           .def(
               // not releasing GIL here to avoid context switch on getters
               "is_owner",
@@ -605,8 +600,8 @@
           py::call_guard<py::gil_scoped_release>())
       .def(
           "_get_device_map",
-          (std::unordered_map<c10::DeviceIndex, c10::DeviceIndex>(
-              ProcessGroupAgent::*)(const WorkerInfo& dst) const) &
+          (std::unordered_map<c10::Device, c10::Device>(ProcessGroupAgent::*)(
+              const WorkerInfo& dst) const) &
               ProcessGroupAgent::getDeviceMap,
           py::call_guard<py::gil_scoped_release>())
       .def(
@@ -721,11 +716,7 @@
           py::call_guard<py::gil_scoped_release>())
       .def(
           "_get_device_map",
-<<<<<<< HEAD
-          (DeviceMap(TensorPipeAgent::*)(const WorkerInfo& dest) const) &
-=======
           (DeviceMap(TensorPipeAgent::*)(const WorkerInfo& dst) const) &
->>>>>>> 0ecdbfeb
               TensorPipeAgent::getDeviceMap,
           py::call_guard<py::gil_scoped_release>())
       .def(
