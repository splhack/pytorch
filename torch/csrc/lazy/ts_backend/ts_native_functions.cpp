--- conflicted
+++ resolved
@@ -269,7 +269,7 @@
   }
 };
 
-at::Tensor LazyNativeFunctions::empty(
+at::Tensor LazyNativeFunctions::empty_symint(
     at::SymIntArrayRef sym_size,
     c10::optional<at::ScalarType> dtype,
     c10::optional<at::Layout> layout,
@@ -307,20 +307,10 @@
     c10::optional<at::Device> device,
     c10::optional<bool> pin_memory) {
   TORCH_LAZY_FN_COUNTER("lazy::");
-<<<<<<< HEAD
-  at::Tensor t = empty(
-      c10::SymIntArrayRef::fromIntArrayRef(size),
-      dtype,
-      layout,
-      device,
-      pin_memory,
-      c10::nullopt);
-=======
   at::Tensor t =
       empty_symint(sym_size, dtype, layout, device, pin_memory, c10::nullopt);
   auto size = c10::asIntArrayRefSlow(sym_size);
   auto stride = c10::asIntArrayRefSlow(sym_stride);
->>>>>>> 4a2d2e5e
   return t.as_strided(size, stride, /*storage_offset=*/0);
 }
 
@@ -416,8 +406,8 @@
     const at::Tensor& self,
     at::IntArrayRef size) {
   TORCH_LAZY_FN_COUNTER("lazy::");
-  return LazyNativeFunctions::view_copy(
-      self, c10::SymIntArrayRef::fromIntArrayRef(size));
+  return LazyNativeFunctions::view_copy_symint(
+      self, c10::fromIntArrayRef(size));
 }
 
 // This is needed by the torch.tensor constructor.
@@ -456,7 +446,7 @@
           self, size, stride, dtype, layout, device, pin_memory);
 }
 
-at::Tensor LazyNativeFunctions::narrow_copy(
+at::Tensor LazyNativeFunctions::narrow_copy_symint(
     const at::Tensor& self,
     int64_t dim,
     c10::SymInt start,
